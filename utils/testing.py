--- conflicted
+++ resolved
@@ -58,15 +58,7 @@
     #testing.VisualizingData() #To visualize raw data prior to inference
 
     #Running Inference
-<<<<<<< HEAD
-    Xsplit = 8
-    Ysplit = 4
-    Zsplit = 1
-    batches = testing.Domain_Split(Xsplit,Ysplit,Zsplit,feat=False)
-    pipeline = testing.CustomConfig(cfg,ckpt_path=r"/home/jeevin/Open3D-ML_PRISM/utils/vis_weights_RandLANet_parislille3d.pth")
-    Results = testing.CustomInference(pipeline,batches)
-    testing.SavetoPkl(Results,Dict_num=19)
-=======
+
     # Xsplit = 18
     # Ysplit = 6
     # Zsplit = 2
@@ -75,7 +67,7 @@
     # Results = testing.CustomInference(pipeline,batches)
     # testing.SavetoPkl(Results,Dict_num=19) #(Optional) Provide a threshold of the maximum number of points
     #saved per file. Currently set at 1,100,000 points per file or 19 batches per file.
->>>>>>> 6391accf
+
     
     # testing.PklVisualizer(cfg) # Use this to load saved data. (Optional) Provide directory to the saved files.
     #Comment out the lines associated to running inference above when running the visualizer
