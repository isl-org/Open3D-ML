import open3d.ml.torch as ml3d #Must be first to import to fix bugs when running OpenGL
import laspy
import numpy as np
import os
import glob
import math
import json
import pickle
<<<<<<< HEAD
import shutil

=======
import sys
>>>>>>> 6391accf


class CustomDataLoader():
    def __init__(self,las_path = None):
        
        main_path = os.path.abspath(sys.argv[0])
        self.dir = os.path.dirname(os.path.abspath(main_path))
        self.folder = os.path.basename(self.dir) 
        self.file_path = os.path.join(self.dir, self.folder + "_Data.npy")
        self.las_path = las_path
        
                
        if self.las_path != None:
            #Checking if the path to directory is correct
            
            abs_path = os.path.abspath(self.las_path)
            las = laspy.read(abs_path)
            points = np.vstack((las.x, las.y, las.z)).transpose()
            
            #Checking if the .las file has color data
            try:
                red = las.red
                green = las.green
                blue = las.blue
                colors = np.vstack((red, green, blue)).transpose()/65536 #Normalize to 1
                data = np.hstack((points,colors))
                np.save(self.file_path, data)
            
            except:
                data = points
                np.save(self.file_path, data)
                print("\nRGB data are not found. Data will only consist of points")
            
        else:
            pass
            
    
    def VisualizingData(self,data_path = None):
        
        vis = ml3d.vis.Visualizer()
                                                
        #Checking if the user has passed input for data_path
        if data_path == None:
            data_path = self.file_path
                                         
        
        points = np.load(data_path)[:,0:3]
        print(f"\nPreparing data for visualization...")
        try:
                 
            color = np.load(data_path)[:, 3:] 
            data = [
                    {
                    'name'  : self.folder + str('_PC'),
                    'points': points.astype(np.float32),
                    'color' : color.astype(np.int32),
                    }  
                ]
                                    
            vis.visualize(data)
            
        except:
            print(f"\nNo color found in data.\nRandomizing color for visualization...")
            color = np.random.rand(*points.shape) 
            data = [
                    {
                        'name'  : self.folder + str('_PC'),
                        'points': points.astype(np.float32),
                        'color' : color.astype(np.float32),
                    }
                ]
                         
            vis.visualize(data)
                 
    
    def Domain_Split(self,Xsplit=int,Ysplit=int,Zsplit=int,feat = False, point_path = None,label_path = None,color_path = None):
        
        """
        Domain_Split is a function which takes in parameters such as Xsplit,Ysplit,Zsplit to split the global
        domain into multiple subdomain by dividing the corresponding axes based on 
        the specified number given. These number must be in integer format. 'feat' has been 
        set to False by default if 'color' parameter is not required to be included when running
        inferences. Path to points and colors are optional to be passed in, however, if nothing is
        set, the function will search for them in the current directory. Color is excluded if 'feat'
        is set to False which is its default setting. Change it to True if color is needed when
        running inferences.

        Parameters:
        Xsplit (int): Number of subdomains to be split in the x-axis
        Ysplit (int): Number of subdomains to be split in the y-axis
        Zsplit (int): Number of subdomains to be split in the z-axis
        feat (bool): Whether or not to include color data in the point cloud
        point_path (str): Path to the .npy file containing the point cloud
        label_path (str): Path to the .npy file containing the labels
        color_path (str): Path to the .npy file containing the color data

        Returns:
        batches (list): A list containing dictionaries of point cloud data
        """
        if point_path == None:
            point = np.load(self.file_path)[:,0:3]
            print(f"\nUsing points from {self.file_path} directory")
        else:
            point = np.load(point_path)
                            
        
        if label_path == None:
            label = np.zeros(np.shape(point)[0], dtype = np.int32)
        else:
            label = np.load(label_path)
            
                       
        if(color_path == None and feat == True):  
            color = np.load(self.file_path)[:,3:]
            print(f"Using colors from {self.file_path} directory\n")
        elif(color_path != None and feat == True):
            color = np.load(color_path)
                    
                 
        xmax = max(point[:,0])
        ymax = max(point[:,1])
        zmax = max(point[:,2])
        xmin = min(point[:,0])
        ymin = min(point[:,1])
        zmin = min(point[:,2])

        dom_max = [xmax, ymax, zmax]
        dom_min = [xmin, ymin, zmin]

        split = [Xsplit,Ysplit,Zsplit]

        #Create a boundary limit for each sectional domain using:
        dom_lim = []
        for i in range(len(split)):
            box = list(np.linspace(math.floor(dom_min[i]), 
                                    math.floor(dom_max[i]), 
                                    split[i]+1))
            
            if box[-1] < dom_max[i]:
                box[-1] = int(math.ceil(dom_max[i] +1))

            dom_lim.append(box[1:])

        Xlim,Ylim,Zlim = np.meshgrid(dom_lim[0],dom_lim[1],dom_lim[2])
        Xlim = Xlim.flatten()
        Ylim = Ylim.flatten()
        Zlim = Zlim.flatten()
        Class_limits = np.vstack((Xlim,Ylim,Zlim)).T
        print(Class_limits)

        
        # Do a for loop which iterates through all of the point cloud (pcs)
        Code_name = "000"
        batches = []
        counter = 0
        
        #To allow function to take in None for 'color' in feat or with variable being passed in:
        if feat == False:
            
            for Class_limit in Class_limits:
                
                Condition = point < Class_limit
                InLimit = point[np.all(Condition == True, axis=1)]
                point = point[np.any(Condition == False, axis=1)]
                InLabel = label[np.all(Condition == True, axis=1)]
                label = label[np.any(Condition == False, axis=1)]
                                
                if len(InLimit) < 10:
                    pass
                
                else:
                    name = Code_name + str(counter)
                    data = {
                        'name': name,
                        'limit': Class_limit,
                        'point': InLimit,
                        'label': InLabel,
                        'feat': None
                        }
                    
                    print(f"\nPoint cloud - {data['name']} has been successfully loaded")
                    print(f"\nNumber of Point Cloud: {len(InLimit)}")
                    batches.append(data)
                    counter += 1

        else:
            
            for Class_limit in Class_limits:
                
                Condition = point < Class_limit
                InLimit = point[np.all(Condition == True, axis=1)]
                point = point[np.any(Condition == False, axis=1)]
                InLabel = label[np.all(Condition == True, axis=1)]
                label = label[np.any(Condition == False, axis=1)]
                InColor = color[np.all(Condition == True, axis=1)]
                color = color[np.any(Condition == False, axis=1)]
                
                if len(InLimit) < 10:
                    # pass
                    a = 0
                
                else:
                    name = Code_name + str(counter)
                    data = {
                        'name': name,
                        'limit': Class_limit,
                        'point': InLimit,
                        'label': InLabel,
                        'feat': InColor
                        }
                    
                    print(f"\nPoint cloud - {data['name']} has been successfully loaded")
                    print(f"\nNumber of Point Cloud: {len(InLimit)}")
                    batches.append(data)
                    counter += 1

        return batches
    
    
    def CustomConfig(self,cfg,ckpt_path = None):
        
        self.cfg_name = cfg.dataset['name']
        
        if ckpt_path == None:
            print("\nFetching checkpoint model in the current directory")
            ckpts = glob.glob(os.path.join(self.dir, "*.pth"))
            ckpt_path = ckpts[-1] #If there is more than one, select the last one in the list of array
            print(f"Using checkpoint model {ckpt_path} to run inference")
              
                        
        print('\nConfiguring model...')    
        try: 
            model = ml3d.models.RandLANet(**cfg.model)
            print("RandLANet model configured...")
        except:
            model = ml3d.models.KPFCNN(**cfg.model)
            print("KPConv model configured...")
            
           
        pipeline = ml3d.pipelines.SemanticSegmentation(model=model, device="gpu", **cfg.pipeline)
        print(f"The device is currently running on: {pipeline.device}\n")
        pipeline.load_ckpt(ckpt_path=ckpt_path)
        
        return pipeline
    
    
    def CustomInference(self,pipeline,batches):
        #Labels is replaced with classification to avoid conflicts
        #once training is considered.
        
        """
        This function takes in a configured pipeline and a list of batches and runs
        inference on the batches. The output is a list of dictionaries, where each
        dictionary contains the name of the point cloud, the points, the prediction
        as a classification name, and the prediction as a label number (model specific).

        Parameters
        ----------
        pipeline : ml3d.pipeline.SemanticSegmentation
            Configured pipeline to run inference with
        batches : list
            List of batches to run inference on

        Returns
        -------
        list
            List of dictionaries, where each dictionary contains the name of the
            point cloud, the points, the prediction as a classification, and the
            prediction as a label
        """
        Results = []
                
        print(f"Name of the dataset used: {self.cfg_name}") 
        Liststr = f'ml3d.datasets.{self.cfg_name}.get_label_to_names()'
        Listname = eval(Liststr)     
        key_list = np.array(list(Listname.keys())) 
        val_list = list(Listname.values())
                                                      
        print('Running Inference...')

        for i,batch in enumerate(batches):
            i += 1
            classification = []
            print(f"\nIteration number: {i}")
            results = pipeline.run_inference(batch)
            print('Inference processed successfully...')
            print(f"\nInitial result: {results['predict_labels'][:13]}")
            pred_label = (results['predict_labels'] +1).astype(np.int32) 
            
            for pred in pred_label:
                ind = np.nonzero(pred == key_list)[0]
                ind = ind[0]
                classification.append(val_list[ind])
                
            
            vis_d = {
                "name": batch['name'],
                "points": batch['point'].astype(np.float32),
                "classification": classification,
                "pred": pred_label,
                    }
                               
            pred_val = vis_d["pred"][:13]
            print(f"\nPrediction values: {pred_val}")
            Results.append(vis_d)      
                
        return Results
        
    
    def _Saveto(self,stat,Predictions,interval,Dict_num,maxpoints):
        Data = []
        counter = 1
        Num_point = 0
                
        for Prediction in Predictions:
            if len(Prediction["points"]) < interval:
                save = 1
                Prediction["points"] = (Prediction["points"]).tolist()
                #Prediction["classfication"] = (Prediction["labels"]).tolist()
                Prediction["pred"] = (Prediction["pred"]).tolist()
                Num_point += len(Prediction["pred"])
                Data.append(Prediction)
                print(f"\nPoint cloud - {Prediction['name']} has been converted to {stat}")
                print(f"Length of data: {len(Data)}")
                print(f"Total number of points saved: {Num_point}")
            
            else:
                print(f"\nPoint cloud - {Prediction['name']} has exceeded {interval} points\nSplitting the batch...")
                Range = list(range(0,len(Prediction["points"]),interval))
                save = 0
                
                for i, content in enumerate(Range):
                    if content == Range[-1]:
                        split_name = Prediction["name"] + str('-') + str(i)
                        split_points = Prediction["points"][content:, :]
                        split_labels = Prediction["classification"][content:]
                        split_pred = Prediction["pred"][content:]
                    else:
                        split_name = Prediction["name"] + str('-') + str(i)
                        split_points = Prediction["points"][content:Range[i+1], :]
                        split_labels = Prediction["classification"][content:Range[i+1]]
                        split_pred = Prediction["pred"][content:Range[i+1]]

                    Num_point += len(split_pred)
                    Data.append({
                        "name": split_name,
                        "points": split_points.tolist(),
                        "classification": split_labels,
                        "pred": split_pred.tolist(),
                    })
                    print(f"\nPoint cloud - {split_name} has been converted to {stat}")
                    print(f"Length of data: {len(Data)}")
                    print(f"Total number of points saved: {Num_point}")
                    
            save = 1
            
            if (len(Data) > Dict_num and save == 1) or (Num_point > maxpoints and save == 1):
                if stat == 'Json':
                    file_name = self.folder + '-' + str(counter) + '-Prediction.json'
                    with open(file_name, "w") as file:
                        json.dump(Data, file, indent=4)
                else:
                    file_name = self.folder + '-' + str(counter) + '-Prediction.pkl'
                    with open(file_name, "wb") as file:
                        pickle.dump(Data, file)
                        
                print(f"{file_name} has been created and written.")
                counter += 1
                Data = []
                Num_point = 0
        
        
    def SavetoJson(self,Predictions,interval = 300000,Dict_num = 14,maxpoints = 1200000):   #Predictions variable refers to Results
        stat = 'Json'
        return self._Saveto(stat,Predictions,interval,Dict_num,maxpoints)
                
                            
    def SavetoPkl(self,Predictions,interval = 300000,Dict_num = 14,maxpoints = 1200000):   #Predictions variable refers to Results
        stat = 'Pickle'
        return self._Saveto(stat,Predictions,interval,Dict_num,maxpoints)
    
    
    def _Visualizer(self,ext,cfg,dir_path = None): 
                
        cfg_name = cfg.dataset['name']
        print(f"Name of the dataset used: {cfg_name}") 
        Liststr = f'ml3d.datasets.{cfg_name}.get_label_to_names()'
        Vis_label = eval(Liststr)
        v = ml3d.vis.Visualizer()
        lut = ml3d.vis.LabelLUT()
        for val in sorted(Vis_label.keys()):
            lut.add_label(Vis_label[val], val)
        v.set_lut("labels", lut)
        v.set_lut("pred", lut)
                   
        if dir_path == None:
            Files = glob.glob(os.path.join(self.dir, f"*.{ext}"))
            print(f"\nLoading .{ext} files in the current directory")
        else:
            Files = glob.glob(os.path.join(dir_path, f"*.{ext}"))
            print(f"\nLoading .{ext} files from {dir_path}")
        
        
        Data = []
        print("Loading data for visualization...")
        if ext == 'pkl':     
            for Filename in Files:
                            
                with open(Filename, 'rb') as file:
                    File = pickle.load(file)
                                            
                for Dicts in File:
                    Dicts.pop("classification")
                    Data.append(Dicts)
        
        else:
                          
            for Filename in Files:
                            
                with open(Filename, 'r') as file:
                    File = json.load(file)
                                            
                for Dicts in File:
                    Dicts.pop("classfication")
                    Data.append(Dicts)
         
        v.visualize(Data)
        
    
    def PklVisualizer(self,cfg,dir_path = None):
        ext = 'pkl'
        return self._Visualizer(ext,cfg,dir_path)
    
    
    def JsonVisualizer(self,cfg,dir_path = None):
        ext = 'json'
        return self._Visualizer(ext,cfg,dir_path)
    
    def SavetoLas(self, cfg, dir_path = None): 
        print("Saving point cloud in LAS format after segmentation...")
        if dir_path is None:
            dir_path = os.path.join(self.dir, "/las")
            print(f"Folder {dir_path} created in current directory.")
        elif not os.path.exists(dir_path):
            os.makedirs(dir_path)
            print(f"Folder {dir_path} created.")
        else:
            print(f"Folder {dir_path} already exists. overwriting file inside...")
            #delete all files inside the directory
            for filename in os.listdir(dir_path):
                file_path = os.path.join(dir_path, filename)
                try:
                    if os.path.isfile(file_path) or os.path.islink(file_path):
                        os.unlink(file_path)
                    elif os.path.isdir(file_path):
                        shutil.rmtree(file_path)
                except Exception as e:
                    print('Failed to delete %s. Reason: %s' % (file_path, e))

        #convert the dictionaries with segmentations into separate las files
        # f

                    
            
      
        
            <|MERGE_RESOLUTION|>--- conflicted
+++ resolved
@@ -6,12 +6,9 @@
 import math
 import json
 import pickle
-<<<<<<< HEAD
 import shutil
-
-=======
 import sys
->>>>>>> 6391accf
+
 
 
 class CustomDataLoader():
