--- conflicted
+++ resolved
@@ -1,19 +1,9 @@
 #!/usr/bin/env python
-<<<<<<< HEAD
 import open3d.ml.torch as ml3d  # just switch to open3d.ml.tf for tf usage
-import argparse
-import math
 import numpy as np
 import os
-import random
 import sys
-from os.path import exists, join, isfile, dirname, abspath, split
-=======
-import open3d.ml.torch as ml3d
-import numpy as np
-import os
-from os.path import exists, join
->>>>>>> a808963f
+from os.path import exists, join, dirname
 
 example_dir = os.path.dirname(os.path.realpath(__file__))
 
