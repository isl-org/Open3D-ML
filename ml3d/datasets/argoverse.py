--- conflicted
+++ resolved
@@ -9,11 +9,7 @@
 
 from .base_dataset import BaseDataset
 from ..utils import Config, make_dir, DATASET
-<<<<<<< HEAD
 from .utils import BEVBox3D
-=======
-from ..vis.boundingbox import BEVBox3D
->>>>>>> d8f90fd3
 
 logging.basicConfig(
     level=logging.INFO,
@@ -121,12 +117,7 @@
 
             yaw = np.pi / 2 + np.arctan(
                 (box2d[0][0] - box2d[1][0]) / (box2d[0][1] - box2d[1][1]))
-
-<<<<<<< HEAD
-            objects.append(Object3d(center, size, ry, name, box))
-=======
             objects.append(Object3d(center, size, yaw, name, box))
->>>>>>> d8f90fd3
 
         return objects
 
@@ -207,18 +198,8 @@
     """
 
     def __init__(self, center, size, yaw, name, box):
-<<<<<<< HEAD
         super().__init__(center, size, yaw, name, -1.0)
 
-=======
-        label_class = self.cls_type_to_id(name)
-
-        super().__init__(center, size, yaw, label_class, None, None, -1.0)
-
-        self.name = name
-        self.cls_id = self.cls_type_to_id(name)
-        self.dis_to_cam = np.linalg.norm(self.center)
->>>>>>> d8f90fd3
         self.occlusion = box['occlusion']
         self.quaternion = box['quaternion']
         self.coords_3d = box['3d_coord']
