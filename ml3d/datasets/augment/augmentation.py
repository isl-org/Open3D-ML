--- conflicted
+++ resolved
@@ -256,7 +256,6 @@
             feats[:, :3] = np.clip(noise + feats[:, :3], 0, 255)
         return feats
 
-<<<<<<< HEAD
     @staticmethod
     def _rgb_to_hsv(rgb):
         """Converts RGB to HSV.
@@ -349,10 +348,7 @@
 
         return feat
 
-    def augment(self, point, feat, labels, cfg):
-=======
     def augment(self, point, feat, labels, cfg, seed=None):
->>>>>>> ef0f8b49
         if cfg is None:
             return point, feat, labels
 
