--- conflicted
+++ resolved
@@ -6,11 +6,7 @@
 
 
 class SemSegSpatiallyRegularSampler(object):
-<<<<<<< HEAD
-    """Spatially regularSampler sampler for semantic segmentation datsets."""
-=======
     """Spatially regularSampler sampler for semantic segmentation datasets."""
->>>>>>> 43343cc9
 
     def __init__(self, dataset):
         self.dataset = dataset
