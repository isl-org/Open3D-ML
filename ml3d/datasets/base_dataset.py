import yaml
from abc import ABC, abstractmethod
<<<<<<< HEAD
=======

>>>>>>> f5a3605d
from os.path import join, exists, dirname, abspath

from ..utils import Config


class BaseDataset(ABC):
    """Base dataset class.

    All datasets must inherit from this class and implement all functions to be
    compatible with pipelines.

    Args:
        **kwargs: Configuration of the model as keyword arguments.

    Attributes:
        cfg: The configuration as Config object that stores the keyword
            arguments that were passed to the constructor.
        name: The name of the dataset.
    """

    def __init__(self, **kwargs):
        if kwargs['dataset_path'] is None:
            raise KeyError(
                "Please specify dataset_path to initialize a Dataset")

        if kwargs['name'] is None:
            raise KeyError("Please give a name to the dataset")

        self.cfg = Config(kwargs)
        self.name = self.cfg.name

    @abstractmethod
    def get_split(self, split):
        """Returns a dataset split.
<<<<<<< HEAD

        Args:
            split: A string identifying the dataset split. Usually one of
            'training', 'test', 'validation', 'all'.

        Returns:
            A dataset split object providing the requested subset of the data.
        """
        return

=======

        Args:
            split: A string identifying the dataset split. Usually one of
            'training', 'test', 'validation', 'all'.

        Returns:
            A dataset split object providing the requested subset of the data.
        """
        return

>>>>>>> f5a3605d
    @abstractmethod
    def is_tested(self, attr):
        """Checks whether a datum has been tested.

        Args:
            attr: The attributes associated with the datum

        Returns:
            True if the test result has been stored for the datum with the
            specified attribute or else returns False.
        """
        return False

    @abstractmethod
    def save_test_result(self, results, attr):
        """Saves the output of a model.

        Args:
            results: The output of a model for the datum associated with 'attr'.
            attr: The attributes that correspond to the outputs 'results'.
        """
        return


class BaseDatasetSplit(ABC):
    """The base class for dataset splits.

    This class provides access to the data of a specified subset of a dataset.

    Args:
        dataset: The dataset object associated to this split.
        split: A string identifying the dataset split. Usually one of
            'training', 'test', 'validation', 'all'.

    Attributes:
        cfg: Shortcut to the config of the dataset object.
        dataset: The dataset object associated to this split.
        split: A string identifying the dataset split. Usually one of
            'training', 'test', 'validation', 'all'.
    """

    def __init__(self, dataset, split='training'):
        self.cfg = dataset.cfg
        self.split = split
        self.dataset = dataset

    @abstractmethod
    def __len__(self):
        """Returns the number of samples in the split."""
        return 0

    @abstractmethod
    def get_data(self, idx):
        """Returns the data for the given index."""
        return {}

    @abstractmethod
    def get_attr(self, idx):
        """Returns the attributes for the given index"""
        return {}<|MERGE_RESOLUTION|>--- conflicted
+++ resolved
@@ -1,9 +1,5 @@
 import yaml
 from abc import ABC, abstractmethod
-<<<<<<< HEAD
-=======
-
->>>>>>> f5a3605d
 from os.path import join, exists, dirname, abspath
 
 from ..utils import Config
@@ -38,8 +34,7 @@
     @abstractmethod
     def get_split(self, split):
         """Returns a dataset split.
-<<<<<<< HEAD
-
+        
         Args:
             split: A string identifying the dataset split. Usually one of
             'training', 'test', 'validation', 'all'.
@@ -48,19 +43,7 @@
             A dataset split object providing the requested subset of the data.
         """
         return
-
-=======
-
-        Args:
-            split: A string identifying the dataset split. Usually one of
-            'training', 'test', 'validation', 'all'.
-
-        Returns:
-            A dataset split object providing the requested subset of the data.
-        """
-        return
-
->>>>>>> f5a3605d
+      
     @abstractmethod
     def is_tested(self, attr):
         """Checks whether a datum has been tested.
