--- conflicted
+++ resolved
@@ -22,7 +22,6 @@
 log = logging.getLogger(__name__)
 
 
-@DATASET.register_module()
 class Toronto3D(BaseDataset):
     """
     Toronto3D dataset, used in visualizer, training, or test
@@ -129,52 +128,5 @@
 
         attr = {'name': name, 'path': str(pc_path), 'split': self.split}
         return attr
-<<<<<<< HEAD
-=======
 
-
-class Toronto3D:
-    def __init__(self, cfg):
-        self.cfg = cfg
-        self.name = 'Toronto3D'
-        self.dataset_path = cfg.dataset_path
-        self.label_to_names = {
-            0: 'Unclassified',
-            1: 'Ground',
-            2: 'Road_markings',
-            3: 'Natural',
-            4: 'Building',
-            5: 'Utility_line',
-            6: 'Pole',
-            7: 'Car',
-            8: 'Fence'
-        }
-
-        self.num_classes = len(self.label_to_names)
-        self.label_values = np.sort(
-            [k for k, v in self.label_to_names.items()])
-        self.label_to_idx = {l: i for i, l in enumerate(self.label_values)}
-        self.ignored_labels = np.array([0])
-
-        self.train_files = [self.dataset_path + f for f in cfg.train_files]
-        self.val_files = [self.dataset_path + f for f in cfg.val_files]
-        self.test_files = [self.dataset_path + f for f in cfg.test_files]
-
-    def get_split(self, split):
-        return Toronto3DSplit(self, split=split)
-
-    def get_split_list(self, split):
-        if split in ['test', 'testing']:
-            random.shuffle(self.test_files)
-            return self.test_files
-        elif split in ['val', 'validation']:
-            random.shuffle(self.val_files)
-            return self.val_files
-        elif split in ['train', 'training']:
-            random.shuffle(self.train_files)
-            return self.train_files
-        else:
-            raise ValueError("Invalid split {}".format(split))
-
-DATASET._register_module(Toronto3D)
->>>>>>> d2f7c321
+DATASET._register_module(Toronto3D)