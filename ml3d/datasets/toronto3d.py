import numpy as np
import pandas as pd
import os, sys, glob, pickle
from pathlib import Path
from os.path import join, exists, dirname, abspath
from tqdm import tqdm
import random
from plyfile import PlyData, PlyElement
from sklearn.neighbors import KDTree
from tqdm import tqdm
import logging

from .base_dataset import BaseDataset
from ..utils import make_dir, DATASET

logging.basicConfig(
    level=logging.INFO,
    format='%(levelname)s - %(asctime)s - %(module)s - %(message)s',
)
log = logging.getLogger(__name__)


class Toronto3D(BaseDataset):
    """
    Toronto3D dataset, used in visualizer, training, or test
    """
<<<<<<< HEAD
    def __init__(self, 
                dataset_path,
                name='Toronto3D',
                cache_dir='./logs/cache', 
                use_cache=False,  
                num_points=65536,
                prepro_grid_size=0.06,
                class_weights=[
                    41697357, 1745448, 6572572, 19136493, 674897, 897825, 4634634, 374721
                ],
                ignored_label_inds=[0],
                train_files=['L001.ply', 'L003.ply', 'L004.ply'],
                val_files=['L002.ply'],
                test_files=['L002.ply'],
                ):
=======

    def __init__(
        self,
        dataset_path,
        name='Toronto3D',
        cache_dir='./logs/cache',
        use_cache=False,
        num_points=65536,
        prepro_grid_size=0.06,
        class_weights=[
            5181602, 5012952, 6830086, 1311528, 10476365, 946982, 334860, 269353
        ],
        ignored_label_inds=[0],
        train_files=['L001.ply', 'L003.ply', 'L004.ply'],
        val_files=['L002.ply'],
        test_files=['L002.ply'],
    ):
>>>>>>> f052c221
        """
        Initialize
        Args:
            dataset_path (str): path to the dataset
            kwargs:
        Returns:
            class: The corresponding class.
        """
        super().__init__(dataset_path=dataset_path,
                         name=name,
                         cache_dir=cache_dir,
                         use_cache=use_cache,
                         class_weights=class_weights,
                         num_points=num_points,
                         prepro_grid_size=prepro_grid_size,
                         ignored_label_inds=ignored_label_inds,
                         train_files=train_files,
                         test_files=test_files,
                         val_files=val_files)

        cfg = self.cfg

        self.label_to_names = {
            0: 'Unclassified',
            1: 'Ground',
            2: 'Road_markings',
            3: 'Natural',
            4: 'Building',
            5: 'Utility_line',
            6: 'Pole',
            7: 'Car',
            8: 'Fence'
        }

        self.dataset_path = cfg.dataset_path
        self.num_classes = len(self.label_to_names)
        self.label_values = np.sort([k for k, v in self.label_to_names.items()])
        self.label_to_idx = {l: i for i, l in enumerate(self.label_values)}
        self.ignored_labels = np.array([0])

        self.train_files = [
            join(self.cfg.dataset_path, f) for f in cfg.train_files
        ]
        self.val_files = [join(self.cfg.dataset_path, f) for f in cfg.val_files]
        self.test_files = [
            join(self.cfg.dataset_path, f) for f in cfg.test_files
        ]

    def get_split(self, split):
        return Toronto3DSplit(self, split=split)

    def get_split_list(self, split):
        if split in ['test', 'testing']:
            files = self.test_files
        elif split in ['train', 'training']:
            files = self.train_files
        elif split in ['val', 'validation']:
            files = self.val_files
        elif split in ['all']:
            files = self.val_files + self.train_files + self.test_files
        else:
            raise ValueError("Invalid split {}".format(split))

        return files

    def save_test_result(self, results, attr):
        cfg = self.cfg
        name = attr['name']
        path = cfg.test_result_folder
        make_dir(path)

        pred = results['predict_labels']
        pred = np.array(self.label_to_names[pred])

        store_path = join(path, name + '.npy')
        np.save(store_path, pred)


class Toronto3DSplit():

    def __init__(self, dataset, split='training'):
        self.cfg = dataset.cfg
        path_list = dataset.get_split_list(split)
        log.info("Found {} pointclouds for {}".format(len(path_list), split))

        self.path_list = path_list
        self.split = split
        self.dataset = dataset

    def __len__(self):
        return len(self.path_list)

    def get_data(self, idx):
        pc_path = self.path_list[idx]
        log.debug("get_data called {}".format(pc_path))

        data = PlyData.read(pc_path)['vertex']

        points = np.zeros((data['x'].shape[0], 3), dtype=np.float32)
        points[:, 0] = data['x']
        points[:, 1] = data['y']
        points[:, 2] = data['z']

        feat = np.zeros(points.shape, dtype=np.float32)
        feat[:, 0] = data['red']
        feat[:, 1] = data['green']
        feat[:, 2] = data['blue']

        if (self.split != 'test'):
            labels = np.array(data['scalar_Label'], dtype=np.int32)
        else:
            labels = np.zeros((points.shape[0],), dtype=np.int32)

        data = {'point': points, 'feat': feat, 'label': labels}

        return data

    def get_attr(self, idx):
        pc_path = Path(self.path_list[idx])
        name = pc_path.name.replace('.txt', '')

        attr = {'name': name, 'path': str(pc_path), 'split': self.split}
        return attr


DATASET._register_module(Toronto3D)<|MERGE_RESOLUTION|>--- conflicted
+++ resolved
@@ -24,23 +24,6 @@
     """
     Toronto3D dataset, used in visualizer, training, or test
     """
-<<<<<<< HEAD
-    def __init__(self, 
-                dataset_path,
-                name='Toronto3D',
-                cache_dir='./logs/cache', 
-                use_cache=False,  
-                num_points=65536,
-                prepro_grid_size=0.06,
-                class_weights=[
-                    41697357, 1745448, 6572572, 19136493, 674897, 897825, 4634634, 374721
-                ],
-                ignored_label_inds=[0],
-                train_files=['L001.ply', 'L003.ply', 'L004.ply'],
-                val_files=['L002.ply'],
-                test_files=['L002.ply'],
-                ):
-=======
 
     def __init__(
         self,
@@ -51,14 +34,14 @@
         num_points=65536,
         prepro_grid_size=0.06,
         class_weights=[
-            5181602, 5012952, 6830086, 1311528, 10476365, 946982, 334860, 269353
+            41697357, 1745448, 6572572, 19136493, 674897, 897825, 4634634,
+            374721
         ],
         ignored_label_inds=[0],
         train_files=['L001.ply', 'L003.ply', 'L004.ply'],
         val_files=['L002.ply'],
         test_files=['L002.ply'],
     ):
->>>>>>> f052c221
         """
         Initialize
         Args:
