import numpy as np
import pandas as pd
import os, sys, glob, pickle
from pathlib import Path
from os.path import join, exists, dirname, abspath
from tqdm import tqdm
import random
from plyfile import PlyData, PlyElement
from sklearn.neighbors import KDTree
from tqdm import tqdm
import logging
from ..utils import make_dir, DATASET

from .base_dataset import BaseDataset
from ..utils import make_dir, DATASET


from .base_dataset import BaseDataset
from ..utils import make_dir, DATASET


logging.basicConfig(
    level=logging.INFO,
    format='%(levelname)s - %(asctime)s - %(module)s - %(message)s',
)
log = logging.getLogger(__name__)


class Toronto3D(BaseDataset):
    """
    Toronto3D dataset, used in visualizer, training, or test
    """
    def __init__(self, cfg=None, dataset_path=None, **kwargs):
        """
        Initialize
        Args:
            cfg (cfg object or str): cfg object or path to cfg file
            dataset_path (str): path to the dataset
            args (dict): dict of args 
            kwargs:
        Returns:
            class: The corresponding class.
        """
        self.default_cfg_name = "toronto3d.yml"

        super().__init__(cfg=cfg, 
                        dataset_path=dataset_path, 
                        **kwargs)

        cfg = self.cfg

        self.label_to_names = {
            0: 'Unclassified',
            1: 'Ground',
            2: 'Road_markings',
            3: 'Natural',
            4: 'Building',
            5: 'Utility_line',
            6: 'Pole',
            7: 'Car',
            8: 'Fence'
        }

        self.num_classes = len(self.label_to_names)
        self.label_values = np.sort(
            [k for k, v in self.label_to_names.items()])
        self.label_to_idx = {l: i for i, l in enumerate(self.label_values)}
        self.ignored_labels = np.array([0])

<<<<<<< HEAD
        self.train_files = [join(self.cfg.dataset_path, f) for f in cfg.train_files]
        self.val_files = [join(self.cfg.dataset_path, f) for f in cfg.val_files]
        self.test_files = [join(self.cfg.dataset_path, f) for f in cfg.test_files]
=======
        self.train_files = [self.dataset_path + f for f in cfg.train_files]
        self.val_files = [self.dataset_path + f for f in cfg.val_files]
        self.test_files = [self.dataset_path + f for f in cfg.test_files]
>>>>>>> b79d4f1c

    def get_split(self, split):
        return Toronto3DSplit(self, split=split)

    def get_split_list(self, split):
        if split in ['test', 'testing']:
            random.shuffle(self.test_files)
            return self.test_files
        elif split in ['val', 'validation']:
            random.shuffle(self.val_files)
            return self.val_files
        elif split in ['train', 'training']:
            random.shuffle(self.train_files)
            return self.train_files
        else:
            raise ValueError("Invalid split {}".format(split))


class Toronto3DSplit():
    def __init__(self, dataset, split='training'):
        self.cfg = dataset.cfg
        path_list = dataset.get_split_list(split)
        log.info("Found {} pointclouds for {}".format(len(path_list), split))

        self.path_list = path_list
        self.split = split
        self.dataset = dataset

    def __len__(self):
        return len(self.path_list)

    def get_data(self, idx):
        pc_path = self.path_list[idx]
        log.debug("get_data called {}".format(pc_path))

        data = PlyData.read(pc_path)['vertex']

        points = np.zeros((data['x'].shape[0], 3), dtype=np.float32)
        points[:, 0] = data['x']
        points[:, 1] = data['y']
        points[:, 2] = data['z']

        feat = np.zeros(points.shape, dtype=np.float32)
        feat[:, 0] = data['red']
        feat[:, 1] = data['green']
        feat[:, 2] = data['blue']

        if (self.split != 'test'):
            labels = np.array(data['scalar_Label'], dtype=np.int32)
        else:
            labels = np.zeros((points.shape[0], ), dtype=np.int32)

        data = {'point': points, 'feat': feat, 'label': labels}

        return data

    def get_attr(self, idx):
        pc_path = Path(self.path_list[idx])
        name = pc_path.name.replace('.txt', '')

        attr = {'name': name, 'path': str(pc_path), 'split': self.split}
        return attr

DATASET._register_module(Toronto3D)<|MERGE_RESOLUTION|>--- conflicted
+++ resolved
@@ -67,15 +67,10 @@
         self.label_to_idx = {l: i for i, l in enumerate(self.label_values)}
         self.ignored_labels = np.array([0])
 
-<<<<<<< HEAD
         self.train_files = [join(self.cfg.dataset_path, f) for f in cfg.train_files]
         self.val_files = [join(self.cfg.dataset_path, f) for f in cfg.val_files]
         self.test_files = [join(self.cfg.dataset_path, f) for f in cfg.test_files]
-=======
-        self.train_files = [self.dataset_path + f for f in cfg.train_files]
-        self.val_files = [self.dataset_path + f for f in cfg.val_files]
-        self.test_files = [self.dataset_path + f for f in cfg.test_files]
->>>>>>> b79d4f1c
+
 
     def get_split(self, split):
         return Toronto3DSplit(self, split=split)
