import numpy as np
import pandas as pd
import os, sys, glob, pickle
from pathlib import Path
from os.path import join, exists, dirname, abspath
from tqdm import tqdm
import random
from plyfile import PlyData, PlyElement
from sklearn.neighbors import KDTree
from tqdm import tqdm
import logging

from .base_dataset import BaseDataset
from ..utils import make_dir, DATASET

logging.basicConfig(
    level=logging.INFO,
    format='%(levelname)s - %(asctime)s - %(module)s - %(message)s',
)
log = logging.getLogger(__name__)


class Toronto3D(BaseDataset):
    """
    Toronto3D dataset, used in visualizer, training, or test
    """

    def __init__(
        self,
        dataset_path,
        name='Toronto3D',
        cache_dir='./logs/cache',
        use_cache=False,
        num_points=65536,
        prepro_grid_size=0.06,
        class_weights=[
            41697357, 1745448, 6572572, 19136493, 674897, 897825, 4634634,
            374721
        ],
        ignored_label_inds=[0],
        train_files=['L001.ply', 'L003.ply', 'L004.ply'],
        val_files=['L002.ply'],
        test_files=['L002.ply'],
<<<<<<< HEAD
        **kwargs
=======
        test_result_folder='./test',
>>>>>>> 7030a83c
    ):
        """
        Initialize
        Args:
            dataset_path (str): path to the dataset
            kwargs:
        Returns:
            class: The corresponding class.
        """
        super().__init__(dataset_path=dataset_path,
                         name=name,
                         cache_dir=cache_dir,
                         use_cache=use_cache,
                         class_weights=class_weights,
                         num_points=num_points,
                         prepro_grid_size=prepro_grid_size,
                         ignored_label_inds=ignored_label_inds,
                         train_files=train_files,
                         test_files=test_files,
                         val_files=val_files,
                         **kwargs)

        cfg = self.cfg

        self.label_to_names = {
            0: 'Unclassified',
            1: 'Ground',
            2: 'Road_markings',
            3: 'Natural',
            4: 'Building',
            5: 'Utility_line',
            6: 'Pole',
            7: 'Car',
            8: 'Fence'
        }

        self.dataset_path = cfg.dataset_path
        self.num_classes = len(self.label_to_names)
        self.label_values = np.sort([k for k, v in self.label_to_names.items()])
        self.label_to_idx = {l: i for i, l in enumerate(self.label_values)}
        self.ignored_labels = np.array([0])

        self.train_files = [
            join(self.cfg.dataset_path, f) for f in cfg.train_files
        ]
        self.val_files = [join(self.cfg.dataset_path, f) for f in cfg.val_files]
        self.test_files = [
            join(self.cfg.dataset_path, f) for f in cfg.test_files
        ]

    def get_split(self, split):
        return Toronto3DSplit(self, split=split)

    def get_split_list(self, split):
        if split in ['test', 'testing']:
            files = self.test_files
        elif split in ['train', 'training']:
            files = self.train_files
        elif split in ['val', 'validation']:
            files = self.val_files
        elif split in ['all']:
            files = self.val_files + self.train_files + self.test_files
        else:
            raise ValueError("Invalid split {}".format(split))

        return files

    def save_test_result(self, results, attr):
        cfg = self.cfg
        name = attr['name']
        path = cfg.test_result_folder
        make_dir(path)

        pred = results['predict_labels']
        pred = np.array(self.label_to_names[pred])

        store_path = join(path, name + '.npy')
        np.save(store_path, pred)


class Toronto3DSplit():

    def __init__(self, dataset, split='training'):
        self.cfg = dataset.cfg
        path_list = dataset.get_split_list(split)
        log.info("Found {} pointclouds for {}".format(len(path_list), split))

        self.path_list = path_list
        self.split = split
        self.dataset = dataset

    def __len__(self):
        return len(self.path_list)

    def get_data(self, idx):
        pc_path = self.path_list[idx]
        log.debug("get_data called {}".format(pc_path))

        data = PlyData.read(pc_path)['vertex']

        points = np.zeros((data['x'].shape[0], 3), dtype=np.float32)
        points[:, 0] = data['x']
        points[:, 1] = data['y']
        points[:, 2] = data['z']

        feat = np.zeros(points.shape, dtype=np.float32)
        feat[:, 0] = data['red']
        feat[:, 1] = data['green']
        feat[:, 2] = data['blue']

        if (self.split != 'test'):
            labels = np.array(data['scalar_Label'], dtype=np.int32)
        else:
            labels = np.zeros((points.shape[0],), dtype=np.int32)

        data = {'point': points, 'feat': feat, 'label': labels}


        return data

    def get_attr(self, idx):
        pc_path = Path(self.path_list[idx])
        name = pc_path.name.replace('.txt', '')

        attr = {'name': name, 'path': str(pc_path), 'split': self.split}
        return attr


DATASET._register_module(Toronto3D)<|MERGE_RESOLUTION|>--- conflicted
+++ resolved
@@ -25,28 +25,23 @@
     Toronto3D dataset, used in visualizer, training, or test
     """
 
-    def __init__(
-        self,
-        dataset_path,
-        name='Toronto3D',
-        cache_dir='./logs/cache',
-        use_cache=False,
-        num_points=65536,
-        prepro_grid_size=0.06,
-        class_weights=[
-            41697357, 1745448, 6572572, 19136493, 674897, 897825, 4634634,
-            374721
-        ],
-        ignored_label_inds=[0],
-        train_files=['L001.ply', 'L003.ply', 'L004.ply'],
-        val_files=['L002.ply'],
-        test_files=['L002.ply'],
-<<<<<<< HEAD
-        **kwargs
-=======
-        test_result_folder='./test',
->>>>>>> 7030a83c
-    ):
+    def __init__(self,
+                 dataset_path,
+                 name='Toronto3D',
+                 cache_dir='./logs/cache',
+                 use_cache=False,
+                 num_points=65536,
+                 prepro_grid_size=0.06,
+                 class_weights=[
+                     41697357, 1745448, 6572572, 19136493, 674897, 897825,
+                     4634634, 374721
+                 ],
+                 ignored_label_inds=[0],
+                 train_files=['L001.ply', 'L003.ply', 'L004.ply'],
+                 val_files=['L002.ply'],
+                 test_files=['L002.ply'],
+                 test_result_folder='./test',
+                 **kwargs):
         """
         Initialize
         Args:
@@ -163,7 +158,6 @@
 
         data = {'point': points, 'feat': feat, 'label': labels}
 
-
         return data
 
     def get_attr(self, idx):
