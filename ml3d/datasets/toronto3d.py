--- conflicted
+++ resolved
@@ -61,10 +61,7 @@
                          train_files=train_files,
                          test_files=test_files,
                          val_files=val_files,
-<<<<<<< HEAD
-=======
                          test_result_folder=test_result_folder,
->>>>>>> cb7ec280
                          **kwargs)
 
         cfg = self.cfg
