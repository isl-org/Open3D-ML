import numpy as np
import os, argparse, pickle, sys
from os.path import exists, join, isfile, dirname, abspath, split
import logging

from sklearn.neighbors import KDTree
import yaml

from .base_dataset import BaseDataset, BaseDatasetSplit
from .utils import DataProcessing
from ..utils import make_dir, DATASET

logging.basicConfig(
    level=logging.INFO,
    format='%(levelname)s - %(asctime)s - %(module)s - %(message)s',
)
log = logging.getLogger(__name__)


class SemanticKITTI(BaseDataset):
    """This class is used to create a dataset based on the SemanticKitti
    dataset, and used in visualizer, training, or testing.

    The dataset is best for semantic scene understanding.
    """

    def __init__(self,
                 dataset_path,
                 name='SemanticKITTI',
                 cache_dir='./logs/cache',
                 use_cache=False,
                 class_weights=[
                     55437630, 320797, 541736, 2578735, 3274484, 552662, 184064,
                     78858, 240942562, 17294618, 170599734, 6369672, 230413074,
                     101130274, 476491114, 9833174, 129609852, 4506626, 1168181
                 ],
                 ignored_label_inds=[0],
                 test_result_folder='./test',
                 test_split=[
                     '11', '12', '13', '14', '15', '16', '17', '18', '19', '20',
                     '21'
                 ],
                 training_split=[
                     '00', '01', '02', '03', '04', '05', '06', '07', '09', '10'
                 ],
                 validation_split=['08'],
                 all_split=[
                     '00', '01', '02', '03', '04', '05', '06', '07', '09', '08',
                     '10', '11', '12', '13', '14', '15', '16', '17', '18', '19',
                     '20', '21'
                 ],
                 **kwargs):
        """Initialize the function by passing the dataset and other details.

        Args:
            dataset_path: The path to the dataset to use.
            name: The name of the dataset (Semantic3D in this case).
            cache_dir: The directory where the cache is stored.
            use_cache: Indicates if the dataset should be cached.
            num_points: The maximum number of points to use when splitting the dataset.
            class_weights: The class weights to use in the dataset.
            ignored_label_inds: A list of labels that should be ignored in the dataset.
            test_result_folder: The folder where the test results should be stored.

        Returns:
            class: The corresponding class.
        """
        super().__init__(dataset_path=dataset_path,
                         name=name,
                         cache_dir=cache_dir,
                         use_cache=use_cache,
                         class_weights=class_weights,
                         ignored_label_inds=ignored_label_inds,
                         test_result_folder=test_result_folder,
                         test_split=test_split,
                         training_split=training_split,
                         validation_split=validation_split,
                         all_split=all_split,
                         **kwargs)

        cfg = self.cfg

        self.label_to_names = self.get_label_to_names()
        self.num_classes = len(self.label_to_names)

        data_config = join(dirname(abspath(__file__)), '_resources/',
                           'semantic-kitti.yaml')
        DATA = yaml.safe_load(open(data_config, 'r'))
        remap_dict = DATA["learning_map_inv"]

        # make lookup table for mapping
        max_key = max(remap_dict.keys())
        remap_lut = np.zeros((max_key + 100), dtype=np.int32)
        remap_lut[list(remap_dict.keys())] = list(remap_dict.values())

        remap_dict_val = DATA["learning_map"]
        max_key = max(remap_dict_val.keys())
        remap_lut_val = np.zeros((max_key + 100), dtype=np.int32)
        remap_lut_val[list(remap_dict_val.keys())] = list(
            remap_dict_val.values())

        self.remap_lut_val = remap_lut_val
        self.remap_lut = remap_lut

    @staticmethod
    def get_label_to_names():
<<<<<<< HEAD
        """Returns a label to names dictonary object.
=======
        """Returns a label to names dictionary object.
>>>>>>> 43343cc9

        Returns:
            A dict where keys are label numbers and
            values are the corresponding names.
        """
        label_to_names = {
            0: 'unlabeled',
            1: 'car',
            2: 'bicycle',
            3: 'motorcycle',
            4: 'truck',
            5: 'other-vehicle',
            6: 'person',
            7: 'bicyclist',
            8: 'motorcyclist',
            9: 'road',
            10: 'parking',
            11: 'sidewalk',
            12: 'other-ground',
            13: 'building',
            14: 'fence',
            15: 'vegetation',
            16: 'trunk',
            17: 'terrain',
            18: 'pole',
            19: 'traffic-sign'
        }
        return label_to_names

    def get_split(self, split):
        """Returns a dataset split.

        Args:
            split: A string identifying the dataset split that is usually one of
            'training', 'test', 'validation', or 'all'.

        Returns:
            A dataset split object providing the requested subset of the data.
        """
        return SemanticKITTISplit(self, split=split)

    def is_tested(self, attr):
        """Checks if a datum in the dataset has been tested.

        Args:
            attr: The attribute that needs to be checked.

        Returns:
            If the datum attribute is tested, then return the path where the
                attribute is stored; else, returns false.
        """
        cfg = self.cfg
        name = attr['name']
        name_seq, name_points = name.split("_")
        test_path = join(cfg.test_result_folder, 'sequences')
        save_path = join(test_path, name_seq, 'predictions')
        test_file_name = name_points
        store_path = join(save_path, name_points + '.label')
        if exists(store_path):
            print("{} already exists.".format(store_path))
            return True
        else:
            return False

    def save_test_result(self, results, attr):
        """Saves the output of a model.

        Args:
            results: The output of a model for the datum associated with the attribute passed.
            attr: The attributes that correspond to the outputs passed in results.
        """
        cfg = self.cfg
        pred = results['predict_labels']
        name = attr['name']
        name_seq, name_points = name.split("_")

        test_path = join(cfg.test_result_folder, 'sequences')
        make_dir(test_path)
        save_path = join(test_path, name_seq, 'predictions')
        make_dir(save_path)
        test_file_name = name_points
        pred = results['predict_labels']

        for ign in cfg.ignored_label_inds:
            pred[pred >= ign] += 1

        store_path = join(save_path, name_points + '.label')

        pred = self.remap_lut[pred].astype(np.uint32)
        pred.tofile(store_path)

    def save_test_result_kpconv(self, results, inputs):
        cfg = self.cfg
        for j in range(1):
            name = inputs['attr']['name']
            name_seq, name_points = name.split("_")

            test_path = join(cfg.test_result_folder, 'sequences')
            make_dir(test_path)
            save_path = join(test_path, name_seq, 'predictions')
            make_dir(save_path)

            test_file_name = name_points

            proj_inds = inputs['data'].reproj_inds[0]
            probs = results[proj_inds, :]

            pred = np.argmax(probs, 1)

            store_path = join(save_path, name_points + '.label')
            pred = pred + 1
            pred = self.remap_lut[pred].astype(np.uint32)
            pred.tofile(store_path)

    def get_split_list(self, split):
        """Returns a dataset split.

        Args:
            split: A string identifying the dataset split that is usually one of
            'training', 'test', 'validation', or 'all'.

        Returns:
            A dataset split object providing the requested subset of the data.

        Raises:
            ValueError: Indicates that the split name passed is incorrect. The split name should be one of
            'training', 'test', 'validation', or 'all'.
        """
        cfg = self.cfg
        dataset_path = cfg.dataset_path
        file_list = []

        if split in ['train', 'training']:
            seq_list = cfg.training_split
        elif split in ['test', 'testing']:
            seq_list = cfg.test_split
        elif split in ['val', 'validation']:
            seq_list = cfg.validation_split
        elif split in ['all']:
            seq_list = cfg.all_split
        else:
            raise ValueError("Invalid split {}".format(split))

        for seq_id in seq_list:
            pc_path = join(dataset_path, 'dataset', 'sequences', seq_id,
                           'velodyne')
            file_list.append(
                [join(pc_path, f) for f in np.sort(os.listdir(pc_path))])

        file_list = np.concatenate(file_list, axis=0)

        return file_list


class SemanticKITTISplit(BaseDatasetSplit):

    def __init__(self, dataset, split='training'):
        super().__init__(dataset, split=split)
        log.info("Found {} pointclouds for {}".format(len(self.path_list),
                                                      split))
        self.remap_lut_val = dataset.remap_lut_val

    def __len__(self):
        return len(self.path_list)

    def get_data(self, idx):
        pc_path = self.path_list[idx]
        points = DataProcessing.load_pc_kitti(pc_path)

        dir, file = split(pc_path)
        label_path = join(dir, '../labels', file[:-4] + '.label')
        if not exists(label_path):
            labels = np.zeros(np.shape(points)[0], dtype=np.int32)
            if self.split not in ['test', 'all']:
                raise FileNotFoundError(f' Label file {label_path} not found')

        else:
            labels = DataProcessing.load_label_kitti(
                label_path, self.remap_lut_val).astype(np.int32)

        data = {
            'point': points[:, 0:3],
            'feat': None,
            'label': labels,
        }

        return data

    def get_attr(self, idx):
        pc_path = self.path_list[idx]
        dir, file = split(pc_path)
        _, seq = split(split(dir)[0])
        name = '{}_{}'.format(seq, file[:-4])

        pc_path = str(pc_path)
        attr = {'idx': idx, 'name': name, 'path': pc_path, 'split': self.split}
        return attr


DATASET._register_module(SemanticKITTI)<|MERGE_RESOLUTION|>--- conflicted
+++ resolved
@@ -104,11 +104,7 @@
 
     @staticmethod
     def get_label_to_names():
-<<<<<<< HEAD
-        """Returns a label to names dictonary object.
-=======
         """Returns a label to names dictionary object.
->>>>>>> 43343cc9
 
         Returns:
             A dict where keys are label numbers and
