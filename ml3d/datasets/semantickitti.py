import numpy as np
import os, argparse, pickle, sys
from os.path import exists, join, isfile, dirname, abspath, split
import logging

from sklearn.neighbors import KDTree
import yaml

from .base_dataset import BaseDataset, BaseDatasetSplit
from .utils import DataProcessing
from ..utils import make_dir, DATASET

logging.basicConfig(
    level=logging.INFO,
    format='%(levelname)s - %(asctime)s - %(module)s - %(message)s',
)
log = logging.getLogger(__name__)


class SemanticKITTI(BaseDataset):
    """
    This class is used to create a dataset based on the SemanticKitti dataset, and used in visualizer, training, or testing. The dataset is best for semantic scene understanding.
    """
    

    def __init__(self,
                 dataset_path,
                 name='SemanticKITTI',
                 cache_dir='./logs/cache',
                 use_cache=False,
                 class_weights=[
                     55437630, 320797, 541736, 2578735, 3274484, 552662, 184064,
                     78858, 240942562, 17294618, 170599734, 6369672, 230413074,
                     101130274, 476491114, 9833174, 129609852, 4506626, 1168181
                 ],
                 ignored_label_inds=[0],
                 test_result_folder='./test',
                 test_split=[
                     '11', '12', '13', '14', '15', '16', '17', '18', '19', '20',
                     '21'
                 ],
                 training_split=[
                     '00', '01', '02', '03', '04', '05', '06', '07', '09', '10'
                 ],
                 validation_split=['08'],
                 all_split=[
                     '00', '01', '02', '03', '04', '05', '06', '07', '09', '08',
                     '10', '11', '12', '13', '14', '15', '16', '17', '18', '19',
                     '20', '21'
                 ],
                 **kwargs):
        """
		Initialize the function by passing the dataset and other details.
	
		Args:
			dataset_path: The path to the dataset to use.
			name: The name of the dataset (Semantic3D in this case).
			cache_dir: The directory where the cache is stored.
			use_cache: Indicates if the dataset should be cached.
			num_points: The maximum number of points to use when splitting the dataset.
			class_weights: The class weights to use in the dataset.
			ignored_label_inds: A list of labels that should be ignored in the dataset.
			test_result_folder: The folder where the test results should be stored.
				
		Returns:
            class: The corresponding class.
        """
        super().__init__(dataset_path=dataset_path,
                         name=name,
                         cache_dir=cache_dir,
                         use_cache=use_cache,
                         class_weights=class_weights,
                         ignored_label_inds=ignored_label_inds,
                         test_result_folder=test_result_folder,
                         test_split=test_split,
                         training_split=training_split,
                         validation_split=validation_split,
                         all_split=all_split,
                         **kwargs)

        cfg = self.cfg

        self.label_to_names = self.get_label_to_names()
        self.num_classes = len(self.label_to_names)

        data_config = join(dirname(abspath(__file__)), '_resources/',
                           'semantic-kitti.yaml')
        DATA = yaml.safe_load(open(data_config, 'r'))
        remap_dict = DATA["learning_map_inv"]

        # make lookup table for mapping
        max_key = max(remap_dict.keys())
        remap_lut = np.zeros((max_key + 100), dtype=np.int32)
        remap_lut[list(remap_dict.keys())] = list(remap_dict.values())

        remap_dict_val = DATA["learning_map"]
        max_key = max(remap_dict_val.keys())
        remap_lut_val = np.zeros((max_key + 100), dtype=np.int32)
        remap_lut_val[list(remap_dict_val.keys())] = list(
            remap_dict_val.values())

        self.remap_lut_val = remap_lut_val
        self.remap_lut = remap_lut

    @staticmethod
    def get_label_to_names():
	"""
	Returns a label to names dictonary object.
        
        Returns:
            A dict where keys are label numbers and 
            values are the corresponding names.
    """
        label_to_names = {
            0: 'unlabeled',
            1: 'car',
            2: 'bicycle',
            3: 'motorcycle',
            4: 'truck',
            5: 'other-vehicle',
            6: 'person',
            7: 'bicyclist',
            8: 'motorcyclist',
            9: 'road',
            10: 'parking',
            11: 'sidewalk',
            12: 'other-ground',
            13: 'building',
            14: 'fence',
            15: 'vegetation',
            16: 'trunk',
            17: 'terrain',
            18: 'pole',
            19: 'traffic-sign'
        }
        return label_to_names

    def get_split(self, split):
	"""Returns a dataset split.
        
        Args:
            split: A string identifying the dataset split that is usually one of
            'training', 'test', 'validation', or 'all'.

        Returns:
            A dataset split object providing the requested subset of the data.
	"""	
        return SemanticKITTISplit(self, split=split)

    def is_tested(self, attr):
	"""Checks if a datum in the dataset has been tested.
        
        Args:
            dataset: The current dataset to which the datum belongs to.
			attr: The attribute that needs to be checked.

        Returns:
            If the dataum attribute is tested, then resturn the path where the attribute is stored; else, returns false.
			
	"""	
        cfg = self.cfg
        name = attr['name']
        name_seq, name_points = name.split("_")
        test_path = join(cfg.test_result_folder, 'sequences')
        save_path = join(test_path, name_seq, 'predictions')
        test_file_name = name_points
        store_path = join(save_path, name_points + '.label')
        if exists(store_path):
            print("{} already exists.".format(store_path))
            return True
        else:
            return False

    def save_test_result(self, results, attr):
	"""Saves the output of a model.

        Args:
            results: The output of a model for the datum associated with the attribute passed.
            attr: The attributes that correspond to the outputs passed in results.
    """
        cfg = self.cfg
        name = attr['name']
        name_seq, name_points = name.split("_")

        test_path = join(cfg.test_result_folder, 'sequences')
        make_dir(test_path)
        save_path = join(test_path, name_seq, 'predictions')
        make_dir(save_path)
        test_file_name = name_points

        pred = results['predict_labels']

        store_path = join(save_path, name_points + '.label')
        for ign in cfg.ignored_label_inds:
            pred[pred >= ign] += 1
        pred = self.remap_lut[pred].astype(np.uint32)
        pred.tofile(store_path)

    def save_test_result_kpconv(self, results, inputs):
        cfg = self.cfg
        for j in range(1):
            name = inputs['attr']['name']
            name_seq, name_points = name.split("_")

            test_path = join(cfg.test_result_folder, 'sequences')
            make_dir(test_path)
            save_path = join(test_path, name_seq, 'predictions')
            make_dir(save_path)

            test_file_name = name_points

            proj_inds = inputs['data'].reproj_inds[0]
            probs = results[proj_inds, :]

            pred = np.argmax(probs, 1)

            store_path = join(save_path, name_points + '.label')
            pred = pred + 1
            pred = remap_lut[pred].astype(np.uint32)
            pred.tofile(store_path)

    def get_split_list(self, split):
	"""Returns a dataset split.
        
        Args:
            split: A string identifying the dataset split that is usually one of
            'training', 'test', 'validation', or 'all'.

        Returns:
            A dataset split object providing the requested subset of the data.
			
		Raises:
			ValueError: Indicates that the split name passed is incorrect. The split name should be one of
            'training', 'test', 'validation', or 'all'.
    """
        cfg = self.cfg
        dataset_path = cfg.dataset_path
        file_list = []

        if split in ['train', 'training']:
            seq_list = cfg.training_split
        elif split in ['test', 'testing']:
            seq_list = cfg.test_split
        elif split in ['val', 'validation']:
            seq_list = cfg.validation_split
        elif split in ['all']:
            seq_list = cfg.all_split
        else:
            raise ValueError("Invalid split {}".format(split))

        for seq_id in seq_list:
            pc_path = join(dataset_path, 'dataset', 'sequences', seq_id,
                           'velodyne')
            file_list.append(
                [join(pc_path, f) for f in np.sort(os.listdir(pc_path))])

        file_list = np.concatenate(file_list, axis=0)

        return file_list


<<<<<<< HEAD
class SemanticKITTISplit():
	"""
	This class is used to create a split for SemanticKITTI dataset.
	"""

    def __init__(self, dataset, split='training'):
	"""
	Initialize the class.
	Args:
		dataset: The dataset to split.
		split: A string identifying the dataset split that is usually one of
            'training', 'test', 'validation', or 'all'.
		**kwargs: The configuration of the model as keyword arguments.
	Returns:
        A dataset split object providing the requested subset of the data.		
	"""
        self.cfg = dataset.cfg
        path_list = dataset.get_split_list(split)
=======
class SemanticKITTISplit(BaseDatasetSplit):

    def __init__(self, dataset, split='training'):
        super().__init__(dataset, split=split)
        log.info("Found {} pointclouds for {}".format(len(self.path_list),
                                                      split))
>>>>>>> c1313708
        self.remap_lut_val = dataset.remap_lut_val

    def __len__(self):
        return len(self.path_list)

    def get_data(self, idx):
        pc_path = self.path_list[idx]
        points = DataProcessing.load_pc_kitti(pc_path)

        dir, file = split(pc_path)
        label_path = join(dir, '../labels', file[:-4] + '.label')
        if not exists(label_path):
            labels = np.zeros(np.shape(points)[0], dtype=np.int32)
            if self.split not in ['test', 'all']:
                raise FileNotFoundError(f' Label file {label_path} not found')

        else:
            labels = DataProcessing.load_label_kitti(
                label_path, self.remap_lut_val).astype(np.int32)

        data = {
            'point': points[:, 0:3],
            'feat': None,
            'label': labels,
        }

        return data

    def get_attr(self, idx):
        pc_path = self.path_list[idx]
        dir, file = split(pc_path)
        _, seq = split(split(dir)[0])
        name = '{}_{}'.format(seq, file[:-4])

        pc_path = str(pc_path)
        split = self.split
        attr = {'idx': idx, 'name': name, 'path': pc_path, 'split': split}
        return attr


DATASET._register_module(SemanticKITTI)<|MERGE_RESOLUTION|>--- conflicted
+++ resolved
@@ -259,33 +259,13 @@
         return file_list
 
 
-<<<<<<< HEAD
-class SemanticKITTISplit():
-	"""
-	This class is used to create a split for SemanticKITTI dataset.
-	"""
-
-    def __init__(self, dataset, split='training'):
-	"""
-	Initialize the class.
-	Args:
-		dataset: The dataset to split.
-		split: A string identifying the dataset split that is usually one of
-            'training', 'test', 'validation', or 'all'.
-		**kwargs: The configuration of the model as keyword arguments.
-	Returns:
-        A dataset split object providing the requested subset of the data.		
-	"""
-        self.cfg = dataset.cfg
-        path_list = dataset.get_split_list(split)
-=======
+
 class SemanticKITTISplit(BaseDatasetSplit):
 
     def __init__(self, dataset, split='training'):
         super().__init__(dataset, split=split)
         log.info("Found {} pointclouds for {}".format(len(self.path_list),
                                                       split))
->>>>>>> c1313708
         self.remap_lut_val = dataset.remap_lut_val
 
     def __len__(self):
