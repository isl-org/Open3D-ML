import numpy as np
import os, argparse, pickle, sys
from os.path import exists, join, isfile, dirname, abspath, split
from pathlib import Path
from glob import glob
import logging
import yaml
from scipy.spatial.transform import Rotation as R

from .base_dataset import BaseDataset
from ..utils import Config, make_dir, DATASET
from .utils import BEVBox3D

logging.basicConfig(
    level=logging.INFO,
    format='%(levelname)s - %(asctime)s - %(module)s - %(message)s',
)
log = logging.getLogger(__name__)


class Lyft(BaseDataset):
    """This class is used to create a dataset based on the Lyft dataset, and
    used in object detection, visualizer, training, or testing.

    The Lyft level 5 dataset is best suited for self-driving applications.
    """

    def __init__(self,
                 dataset_path,
                 info_path=None,
                 name='Lyft',
                 cache_dir='./logs/cache',
                 use_cache=False,
                 **kwargs):
        """Initialize the function by passing the dataset and other details.

        Args:
            dataset_path: The path to the dataset to use.
            info_path: The path to the file that includes information about
            the dataset. This is default to dataset path if nothing is
            provided.
            name: The name of the dataset (Lyft in this case).
            cache_dir: The directory where the cache is stored.
            use_cache: Indicates if the dataset should be cached.

        Returns:
            class: The corresponding class.
        """
        if info_path is None:
            info_path = dataset_path

        super().__init__(dataset_path=dataset_path,
                         info_path=info_path,
                         name=name,
                         cache_dir=cache_dir,
                         use_cache=use_cache,
                         **kwargs)

        cfg = self.cfg

        self.name = cfg.name
        self.dataset_path = cfg.dataset_path
        self.num_classes = 9
        self.label_to_names = self.get_label_to_names()

        self.train_info = {}
        self.test_info = {}
        self.val_info = {}

        if os.path.exists(join(info_path, 'infos_train.pkl')):
            self.train_info = pickle.load(
                open(join(info_path, 'infos_train.pkl'), 'rb'))

        if os.path.exists(join(info_path, 'infos_val.pkl')):
            self.val_info = pickle.load(
                open(join(info_path, 'infos_val.pkl'), 'rb'))

        if os.path.exists(join(info_path, 'infos_test.pkl')):
            self.test_info = pickle.load(
                open(join(info_path, 'infos_test.pkl'), 'rb'))

    @staticmethod
    def get_label_to_names():
<<<<<<< HEAD
        """Returns a label to names dictonary object.
=======
        """Returns a label to names dictionary object.
>>>>>>> 43343cc9

        Returns:
            A dict where keys are label numbers and
            values are the corresponding names.
        """
        label_to_names = {
            0: 'ignore',
            1: 'bicycle',
            2: 'bus',
            3: 'car',
            4: 'emergency_vehicle',
            5: 'motorcycle',
            6: 'other_vehicle',
            7: 'pedestrian',
            8: 'truck',
            9: 'animal'
        }

        return label_to_names

    @staticmethod
    def read_lidar(path):
        """Reads lidar data from the path provided.

        Returns:
            A data object with lidar information.
        """
        assert Path(path).exists()

        return np.fromfile(path, dtype=np.float32).reshape(-1, 5)

    @staticmethod
    def read_label(info, calib):
        """Reads labels of bound boxes.

        Returns:
            The data objects with bound boxes information.
        """
        mask = info['num_lidar_pts'] != 0
        boxes = info['gt_boxes'][mask]
        names = info['gt_names'][mask]

        objects = []
        for name, box in zip(names, boxes):
            center = [float(box[0]), float(box[1]), float(box[2])]
            size = [float(box[3]), float(box[5]), float(box[4])]
            ry = float(box[6])

            yaw = ry - np.pi
            yaw = yaw - np.floor(yaw / (2 * np.pi) + 0.5) * 2 * np.pi

            world_cam = calib['world_cam']

            objects.append(BEVBox3D(center, size, yaw, name, -1.0, world_cam))
            objects[-1].yaw = ry

        return objects

    def get_split(self, split):
        """Returns a dataset split.

        Args:
            split: A string identifying the dataset split that is usually one of
            'training', 'test', 'validation', or 'all'.

        Returns:
            A dataset split object providing the requested subset of the data.
        """
        return LyftSplit(self, split=split)

    def get_split_list(self, split):
        """Returns the list of data splits available.

        Args:
            split: A string identifying the dataset split that is usually one of
            'training', 'test', 'validation', or 'all'.

        Returns:
            A dataset split object providing the requested subset of the data.

        Raises:
            ValueError: Indicates that the split name passed is incorrect. The
            split name should be one of 'training', 'test', 'validation', or
            'all'.
        """
        if split in ['train', 'training']:
            return self.train_info
        elif split in ['test', 'testing']:
            return self.test_info
        elif split in ['val', 'validation']:
            return self.val_info

        raise ValueError("Invalid split {}".format(split))

    def is_tested():
        """Checks if a datum in the dataset has been tested.

        Args:
            dataset: The current dataset to which the datum belongs to.
            attr: The attribute that needs to be checked.

        Returns:
<<<<<<< HEAD
            If the dataum attribute is tested, then resturn the path where the attribute is stored; else, returns false.
=======
            If the dataum attribute is tested, then return the path where the attribute is stored; else, returns false.
>>>>>>> 43343cc9
        """
        pass

    def save_test_result():
        """Saves the output of a model.

        Args:
            results: The output of a model for the datum associated with the attribute passed.
            attr: The attributes that correspond to the outputs passed in results.
        """
        pass


class LyftSplit():

    def __init__(self, dataset, split='train'):
        self.cfg = dataset.cfg

        self.infos = dataset.get_split_list(split)

        log.info("Found {} pointclouds for {}".format(len(self.infos), split))

        self.path_list = []
        for info in self.infos:
            self.path_list.append(info['lidar_path'])
        self.split = split
        self.dataset = dataset

    def __len__(self):
        return len(self.infos)

    def get_data(self, idx):
        info = self.infos[idx]
        lidar_path = info['lidar_path']

        world_cam = np.eye(4)
        world_cam[:3, :3] = R.from_quat(info['lidar2ego_rot']).as_matrix()
        world_cam[:3, -1] = info['lidar2ego_tr']
        calib = {'world_cam': world_cam.T}

        pc = self.dataset.read_lidar(lidar_path)

        data = {'point': pc, 'feat': None, 'calib': calib}

        if self.split not in ["test", "testing"]:
            data['bounding_boxes'] = self.dataset.read_label(info, calib)

        return data

    def get_attr(self, idx):
        info = self.infos[idx]
        pc_path = info['lidar_path']
        name = Path(pc_path).name.split('.')[0]

        attr = {'name': name, 'path': str(pc_path), 'split': self.split}
        return attr


DATASET._register_module(Lyft)<|MERGE_RESOLUTION|>--- conflicted
+++ resolved
@@ -81,11 +81,7 @@
 
     @staticmethod
     def get_label_to_names():
-<<<<<<< HEAD
-        """Returns a label to names dictonary object.
-=======
         """Returns a label to names dictionary object.
->>>>>>> 43343cc9
 
         Returns:
             A dict where keys are label numbers and
@@ -188,11 +184,7 @@
             attr: The attribute that needs to be checked.
 
         Returns:
-<<<<<<< HEAD
-            If the dataum attribute is tested, then resturn the path where the attribute is stored; else, returns false.
-=======
             If the dataum attribute is tested, then return the path where the attribute is stored; else, returns false.
->>>>>>> 43343cc9
         """
         pass
 
