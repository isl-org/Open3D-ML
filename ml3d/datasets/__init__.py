--- conflicted
+++ resolved
@@ -8,23 +8,16 @@
 from .toronto3d import Toronto3D
 from .customdataset import Custom3D
 from .semantic3d import Semantic3D
-<<<<<<< HEAD
-from .shapenet import ShapeNet
-from . import utils
-__all__ = [
-    'SemanticKITTI', 'S3DIS', 'Toronto3D', 'ParisLille3D', 'Semantic3D',
-    'Custom3D', 'ShapeNet', 'utils'
-=======
 from .kitti import KITTI
 from .nuscenes import NuScenes
 from .waymo import Waymo
 from .lyft import Lyft
 from .samplers import SemSegRandomSampler
+from .shapenet import ShapeNet
 from . import utils
 
 __all__ = [
     'SemanticKITTI', 'S3DIS', 'Toronto3D', 'ParisLille3D', 'Semantic3D',
     'Custom3D', 'utils', 'KITTI', 'Waymo', 'NuScenes', 'Lyft',
-    'SemSegRandomSampler'
->>>>>>> f513a319
+    'SemSegRandomSampler', 'ShapeNet'
 ]