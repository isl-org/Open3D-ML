--- conflicted
+++ resolved
@@ -8,9 +8,6 @@
 from .toronto3d import Toronto3D
 from .customdataset import Custom3D
 from .semantic3d import Semantic3D
-<<<<<<< HEAD
-from . import utils
-=======
 from .kitti import KITTI
 from .nuscenes import NuScenes
 from .waymo import Waymo
@@ -18,7 +15,6 @@
 from .samplers import SemSegRandomSampler
 from . import utils
 
->>>>>>> aeadb4a2
 __all__ = [
     'SemanticKITTI', 'S3DIS', 'Toronto3D', 'ParisLille3D', 'Semantic3D',
     'Custom3D', 'utils', 'KITTI', 'Waymo', 'NuScenes', 'Lyft',
