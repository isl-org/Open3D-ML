"""
I/O, attributes, and processing for different datasets.
"""

from .semantickitti import SemanticKITTI
from .s3dis import S3DIS
from .parislille3d import ParisLille3D
from .toronto3d import Toronto3D
from .customdataset import Custom3D
from .semantic3d import Semantic3D
from .kitti import KITTI
from .nuscenes import NuScenes
from .waymo import Waymo
from .lyft import Lyft
<<<<<<< HEAD
from .shapenet import ShapeNet
=======
from .argoverse import Argoverse
>>>>>>> 5b859b64
from .samplers import SemSegRandomSampler
from . import utils

__all__ = [
    'SemanticKITTI', 'S3DIS', 'Toronto3D', 'ParisLille3D', 'Semantic3D',
    'Custom3D', 'utils', 'KITTI', 'Waymo', 'NuScenes', 'Lyft', 'ShapeNet',
    'SemSegRandomSampler'
]<|MERGE_RESOLUTION|>--- conflicted
+++ resolved
@@ -12,11 +12,8 @@
 from .nuscenes import NuScenes
 from .waymo import Waymo
 from .lyft import Lyft
-<<<<<<< HEAD
 from .shapenet import ShapeNet
-=======
 from .argoverse import Argoverse
->>>>>>> 5b859b64
 from .samplers import SemSegRandomSampler
 from . import utils
 
