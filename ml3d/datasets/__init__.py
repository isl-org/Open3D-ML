"""
I/O, attributes, and processing for different datasets.
"""

from .semantickitti import SemanticKITTI
from .s3dis import S3DIS
from .parislille3d import ParisLille3D
from .toronto3d import Toronto3D
from .customdataset import Custom3D
from .semantic3d import Semantic3D
from .inference_dummy import InferenceDummySplit

from .kitti import KITTI
from .nuscenes import NuScenes
from .waymo import Waymo
from .lyft import Lyft
<<<<<<< HEAD
from .shapenet import ShapeNet
=======

from .samplers import SemSegRandomSampler, SemSegSpatiallyRegularSampler
>>>>>>> 58011e4e
from .argoverse import Argoverse

from . import utils

__all__ = [
    'SemanticKITTI', 'S3DIS', 'Toronto3D', 'ParisLille3D', 'Semantic3D',
<<<<<<< HEAD
    'Custom3D', 'utils', 'KITTI', 'Waymo', 'NuScenes', 'Lyft', 'ShapeNet',
    'SemSegRandomSampler'
=======
    'Custom3D', 'utils', 'KITTI', 'Waymo', 'NuScenes', 'Lyft',
    'SemSegRandomSampler', 'InferenceDummySplit',
    'SemSegSpatiallyRegularSampler', 'Argoverse'
>>>>>>> 58011e4e
]<|MERGE_RESOLUTION|>--- conflicted
+++ resolved
@@ -14,24 +14,15 @@
 from .nuscenes import NuScenes
 from .waymo import Waymo
 from .lyft import Lyft
-<<<<<<< HEAD
 from .shapenet import ShapeNet
-=======
+from .argoverse import Argoverse
 
 from .samplers import SemSegRandomSampler, SemSegSpatiallyRegularSampler
->>>>>>> 58011e4e
-from .argoverse import Argoverse
-
 from . import utils
 
 __all__ = [
     'SemanticKITTI', 'S3DIS', 'Toronto3D', 'ParisLille3D', 'Semantic3D',
-<<<<<<< HEAD
     'Custom3D', 'utils', 'KITTI', 'Waymo', 'NuScenes', 'Lyft', 'ShapeNet',
-    'SemSegRandomSampler'
-=======
-    'Custom3D', 'utils', 'KITTI', 'Waymo', 'NuScenes', 'Lyft',
     'SemSegRandomSampler', 'InferenceDummySplit',
     'SemSegSpatiallyRegularSampler', 'Argoverse'
->>>>>>> 58011e4e
 ]