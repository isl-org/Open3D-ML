--- conflicted
+++ resolved
@@ -16,7 +16,6 @@
 
 
 
-@DATASET.register_module()
 class S3DIS(BaseDataset):
     """
     S3DIS dataset, used in visualizer, training, or test
@@ -269,7 +268,7 @@
             S3DIS.write_ply(str(save_path), (xyz, colors, labels),
                             ['x', 'y', 'z', 'red', 'green', 'blue', 'class'])
 
-<<<<<<< HEAD
+
 
 class S3DISSplit():
     def __init__(self, dataset, split='training'):
@@ -312,6 +311,5 @@
 
         attr = {'name': name, 'path': str(pc_path), 'split': self.split}
         return attr
-=======
-DATASET._register_module(S3DIS)
->>>>>>> d2f7c321
+
+DATASET._register_module(S3DIS)