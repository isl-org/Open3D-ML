import numpy as np
import pandas as pd
import os, sys, glob, pickle
from pathlib import Path
from os.path import join, exists, dirname, abspath
from tqdm import tqdm
import random
from plyfile import PlyData, PlyElement
from sklearn.neighbors import KDTree
from tqdm import tqdm
import logging

from .utils import DataProcessing as DP
from .base_dataset import BaseDataset
from ..utils import make_dir, DATASET

logging.basicConfig(
    level=logging.INFO,
    format='%(levelname)s - %(asctime)s - %(module)s - %(message)s',
)
log = logging.getLogger(__name__)


class Semantic3D(BaseDataset):
    """
    SemanticKITTI dataset, used in visualizer, training, or test
    """

    def __init__(
        self,
        dataset_path,
        name='Toronto3D',
        cache_dir='./logs/cache',
        use_cache=False,
        num_points=65536,
        prepro_grid_size=0.06,
        class_weights=[
            5181602, 5012952, 6830086, 1311528, 10476365, 946982, 334860, 269353
        ],
        ignored_label_inds=[0],
        val_split=1,
<<<<<<< HEAD
        **kwargs
=======
        test_result_folder='./test',
>>>>>>> 7030a83c
    ):
        """
        Initialize
        Args:
            dataset_path: path to the dataset
            kwargs:
        Returns:
            class: The corresponding class.
        """
        super().__init__(dataset_path=dataset_path,
                         name=name,
                         cache_dir=cache_dir,
                         use_cache=use_cache,
                         class_weights=class_weights,
                         num_points=num_points,
                         prepro_grid_size=prepro_grid_size,
                         ignored_label_inds=ignored_label_inds,
                         val_split=val_split,
                         **kwargs)

        cfg = self.cfg

        self.label_to_names = {
            0: 'unlabeled',
            1: 'man-made terrain',
            2: 'natural terrain',
            3: 'high vegetation',
            4: 'low vegetation',
            5: 'buildings',
            6: 'hard scape',
            7: 'scanning artefacts',
            8: 'cars'
        }
        self.num_classes = len(self.label_to_names)
        self.label_values = np.sort([k for k, v in self.label_to_names.items()])
        self.label_to_idx = {l: i for i, l in enumerate(self.label_values)}
        self.ignored_labels = np.array([0])

        self.all_files = glob.glob(str(Path(self.cfg.dataset_path) / '*.txt'))

        self.train_files = [
            f for f in self.all_files if exists(
                str(Path(f).parent / Path(f).name.replace('.txt', '.labels')))
        ]
        self.test_files = [
            f for f in self.all_files if f not in self.train_files
        ]

        self.all_split = [0, 1, 4, 5, 3, 4, 3, 0, 1, 2, 3, 4, 2, 0, 5]
        self.val_split = cfg.val_split

        self.train_files = np.sort(self.train_files)
        self.test_files = np.sort(self.test_files)
        self.val_files = []

        for i, file_path in enumerate(self.train_files):
            if self.all_split[i] == self.val_split:
                self.val_files.append(file_path)

        self.train_files = np.sort(
            [f for f in self.train_files if f not in self.val_files])

    def get_split(self, split):
        return Semantic3DSplit(self, split=split)

    def get_split_list(self, split):
        if split in ['test', 'testing']:
            files = self.test_files
        elif split in ['train', 'training']:
            files = self.train_files
        elif split in ['val', 'validation']:
            files = self.val_files
        elif split in ['all']:
            files = self.val_files + self.train_files + self.test_files
        else:
            raise ValueError("Invalid split {}".format(split))

        return files

    def save_test_result(self, results, attr):
        cfg = self.cfg
        name = attr['name']
        path = cfg.test_result_folder
        make_dir(path)

        pred = results['predict_labels']
        pred = np.array(self.label_to_names[pred])

        store_path = join(path, name + '.npy')
        np.save(store_path, pred)


class Semantic3DSplit():

    def __init__(self, dataset, split='training'):
        self.cfg = dataset.cfg
        path_list = dataset.get_split_list(split)
        log.info("Found {} pointclouds for {}".format(len(path_list), split))

        self.path_list = path_list
        self.split = split
        self.dataset = dataset

    def __len__(self):
        return len(self.path_list)

    def get_data(self, idx):
        pc_path = self.path_list[idx]
        log.debug("get_data called {}".format(pc_path))

        pc = pd.read_csv(pc_path,
                         header=None,
                         delim_whitespace=True,
                         dtype=np.float32).values

        points = pc[:, 0:3]
        feat = pc[:, [4, 5, 6, 3]]

        points = np.array(points, dtype=np.float32)
        feat = np.array(feat, dtype=np.float32)

        if (self.split != 'test'):
            labels = pd.read_csv(pc_path.replace(".txt", ".labels"),
                                 header=None,
                                 delim_whitespace=True,
                                 dtype=np.int32).values
            labels = np.array(labels, dtype=np.int32)
        else:
            labels = np.zeros((points.shape[0],), dtype=np.int32)

        data = {'point': points, 'feat': feat, 'label': labels}

        return data

    def get_attr(self, idx):
        pc_path = Path(self.path_list[idx])
        name = pc_path.name.replace('.txt', '')

        attr = {'name': name, 'path': str(pc_path), 'split': self.split}
        return attr


DATASET._register_module(Semantic3D)<|MERGE_RESOLUTION|>--- conflicted
+++ resolved
@@ -26,25 +26,21 @@
     SemanticKITTI dataset, used in visualizer, training, or test
     """
 
-    def __init__(
-        self,
-        dataset_path,
-        name='Toronto3D',
-        cache_dir='./logs/cache',
-        use_cache=False,
-        num_points=65536,
-        prepro_grid_size=0.06,
-        class_weights=[
-            5181602, 5012952, 6830086, 1311528, 10476365, 946982, 334860, 269353
-        ],
-        ignored_label_inds=[0],
-        val_split=1,
-<<<<<<< HEAD
-        **kwargs
-=======
-        test_result_folder='./test',
->>>>>>> 7030a83c
-    ):
+    def __init__(self,
+                 dataset_path,
+                 name='Toronto3D',
+                 cache_dir='./logs/cache',
+                 use_cache=False,
+                 num_points=65536,
+                 prepro_grid_size=0.06,
+                 class_weights=[
+                     5181602, 5012952, 6830086, 1311528, 10476365, 946982,
+                     334860, 269353
+                 ],
+                 ignored_label_inds=[0],
+                 val_split=1,
+                 test_result_folder='./test',
+                 **kwargs):
         """
         Initialize
         Args:
