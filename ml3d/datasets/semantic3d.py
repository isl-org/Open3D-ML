import numpy as np
import pandas as pd
import os, sys, glob, pickle
from pathlib import Path
from os.path import join, exists, dirname, abspath
from tqdm import tqdm
import random
from plyfile import PlyData, PlyElement
from sklearn.neighbors import KDTree
from tqdm import tqdm
import logging

from .utils import DataProcessing as DP
from .base_dataset import BaseDataset
from ..utils import make_dir, DATASET

logging.basicConfig(
    level=logging.INFO,
    format='%(levelname)s - %(asctime)s - %(module)s - %(message)s',
)
log = logging.getLogger(__name__)


class Semantic3D(BaseDataset):
    """
    SemanticKITTI dataset, used in visualizer, training, or test
    """

    def __init__(
        self,
        dataset_path,
        name='Toronto3D',
        cache_dir='./logs/cache',
        use_cache=False,
        num_points=65536,
        prepro_grid_size=0.06,
        class_weights=[
            5181602, 5012952, 6830086, 1311528, 10476365, 946982, 334860, 269353
        ],
        ignored_label_inds=[0],
        val_split=1,
    ):
        """
        Initialize
        Args:
            dataset_path: path to the dataset
            kwargs:
        Returns:
            class: The corresponding class.
        """
        super().__init__(dataset_path=dataset_path,
                         name=name,
                         cache_dir=cache_dir,
                         use_cache=use_cache,
                         class_weights=class_weights,
                         num_points=num_points,
                         prepro_grid_size=prepro_grid_size,
                         ignored_label_inds=ignored_label_inds,
                         val_split=val_split)

        cfg = self.cfg

        self.label_to_names = {
            0: 'unlabeled',
            1: 'man-made terrain',
            2: 'natural terrain',
            3: 'high vegetation',
            4: 'low vegetation',
            5: 'buildings',
            6: 'hard scape',
            7: 'scanning artefacts',
            8: 'cars'
        }
        self.num_classes = len(self.label_to_names)
        self.label_values = np.sort([k for k, v in self.label_to_names.items()])
        self.label_to_idx = {l: i for i, l in enumerate(self.label_values)}
        self.ignored_labels = np.array([0])

        self.all_files = glob.glob(str(Path(self.cfg.dataset_path) / '*.txt'))

        self.train_files = [
            f for f in self.all_files if exists(
                str(Path(f).parent / Path(f).name.replace('.txt', '.labels')))
        ]
        self.test_files = [
            f for f in self.all_files if f not in self.train_files
        ]

        self.all_split = [0, 1, 4, 5, 3, 4, 3, 0, 1, 2, 3, 4, 2, 0, 5]
        self.val_split = cfg.val_split

        self.train_files = np.sort(self.train_files)
        self.test_files = np.sort(self.test_files)
        self.val_files = []

        for i, file_path in enumerate(self.train_files):
            if self.all_split[i] == self.val_split:
                self.val_files.append(file_path)

        self.train_files = np.sort(
            [f for f in self.train_files if f not in self.val_files])

    def get_split(self, split):
        return Semantic3DSplit(self, split=split)

    def get_split_list(self, split):
        if split in ['test', 'testing']:
            files = self.test_files
        elif split in ['train', 'training']:
            files = self.train_files
        elif split in ['val', 'validation']:
            files = self.val_files
        elif split in ['all']:
            files = self.val_files + self.train_files + self.test_files
        else:
            raise ValueError("Invalid split {}".format(split))

        return files

<<<<<<< HEAD
    def save_test_result(self, results, attr):
        cfg = self.cfg
        name = attr['name']
        path = cfg.test_result_folder
        make_dir(path)

        pred = results['predict_labels']
        pred = np.array(self.label_to_names[pred])

        store_path = join(path, name + '.npy')
        np.save(store_path, pred)

=======
>>>>>>> f052c221

class Semantic3DSplit():

    def __init__(self, dataset, split='training'):
        self.cfg = dataset.cfg
        path_list = dataset.get_split_list(split)
        log.info("Found {} pointclouds for {}".format(len(path_list), split))

        self.path_list = path_list
        self.split = split
        self.dataset = dataset

    def __len__(self):
        return len(self.path_list)

    def get_data(self, idx):
        pc_path = self.path_list[idx]
        log.debug("get_data called {}".format(pc_path))

        pc = pd.read_csv(pc_path,
                         header=None,
                         delim_whitespace=True,
                         dtype=np.float32).values

        points = pc[:, 0:3]
        feat = pc[:, [4, 5, 6, 3]]

        points = np.array(points, dtype=np.float32)
        feat = np.array(feat, dtype=np.float32)

        if (self.split != 'test'):
            labels = pd.read_csv(pc_path.replace(".txt", ".labels"),
                                 header=None,
                                 delim_whitespace=True,
                                 dtype=np.int32).values
            labels = np.array(labels, dtype=np.int32)
        else:
            labels = np.zeros((points.shape[0],), dtype=np.int32)

        data = {'point': points, 'feat': feat, 'label': labels}

        return data

    def get_attr(self, idx):
        pc_path = Path(self.path_list[idx])
        name = pc_path.name.replace('.txt', '')

        attr = {'name': name, 'path': str(pc_path), 'split': self.split}
        return attr


DATASET._register_module(Semantic3D)<|MERGE_RESOLUTION|>--- conflicted
+++ resolved
@@ -117,7 +117,6 @@
 
         return files
 
-<<<<<<< HEAD
     def save_test_result(self, results, attr):
         cfg = self.cfg
         name = attr['name']
@@ -130,8 +129,6 @@
         store_path = join(path, name + '.npy')
         np.save(store_path, pred)
 
-=======
->>>>>>> f052c221
 
 class Semantic3DSplit():
 
