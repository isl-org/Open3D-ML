--- conflicted
+++ resolved
@@ -58,10 +58,7 @@
                          prepro_grid_size=prepro_grid_size,
                          ignored_label_inds=ignored_label_inds,
                          val_split=val_split,
-<<<<<<< HEAD
-=======
                          test_result_folder=test_result_folder,
->>>>>>> cb7ec280
                          **kwargs)
 
         cfg = self.cfg
