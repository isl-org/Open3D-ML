--- conflicted
+++ resolved
@@ -214,11 +214,8 @@
         return lines
 
 
-<<<<<<< HEAD
-from ml3d.utils import Config
-=======
+
 from ..utils import Config
->>>>>>> babcce17
 
 
 if __name__ == '__main__':
