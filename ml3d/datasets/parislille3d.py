--- conflicted
+++ resolved
@@ -122,23 +122,13 @@
         path = cfg.test_result_folder
         make_dir(path)
 
-<<<<<<< HEAD
         pred = results['predict_labels'] + 1
+        store_path = join(path self.name, name + '.txt')
+        make_dir(Path(store_path).parent)
+        np.savetxt(store_path, pred.astype(np.int32), fmt='%d')
 
-        store_path = join(path, name + '.txt')
-        np.savetxt(store_path, pred.astype(np.int32), fmt='%d')
-=======
-        pred = results['predict_labels']
-        pred = np.array(pred)
+        log.info("Saved {} in {}.".format(name, store_path))
 
-        for ign in cfg.ignored_label_inds:
-            pred[pred >= ign] += 1
-
-        store_path = join(path, self.name, name + '.npy')
-        make_dir(Path(store_path).parent)
-        np.save(store_path, pred)
-        log.info("Saved {} in {}.".format(name, store_path))
->>>>>>> ac6db93d
 
 
 class ParisLille3DSplit():
