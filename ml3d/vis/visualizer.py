import math
import sys
import numpy as np
import threading
import open3d as o3d
from open3d.visualization import gui
from open3d.visualization import rendering
from collections import deque
from .boundingbox import *
from .colormap import *
from .labellut import *

import time


class Model:
    """The class that helps build visualization models based on attributes,
    data, and methods.
    """
    bounding_box_prefix = "Bounding Boxes/"

    class BoundingBoxData:
        """The class to define a bounding box that is used to describe the
        target location.

        Args:
            name: The name of the pointcloud array.
            boxes: The array of pointcloud that define the bounding box.
        """

        def __init__(self, name, boxes):
            self.name = name
            self.boxes = boxes

    def __init__(self):
        # Note: the tpointcloud cannot store the actual data arrays, because
        # the tpointcloud requires specific names for some arrays (e.g.
        # "positions", "colors"). So the tpointcloud exists for rendering and
        # initially only contains the "positions" array.
        self.tclouds = {}  # name -> tpointcloud
        self.tcams = {}  # name -> tcams
        self.data_names = []  # the order data will be displayed / animated
        self.bounding_box_data = []  # [BoundingBoxData]

        self._data = {}  # name -> {attr_name -> numpyarray}
        self._known_attrs = {}  # name -> set(attrs)
        self._attr2minmax = {}  # only access in _get_attr_minmax()

        self._attr_rename = {"label": "labels", "feat": "feature"}

    def _init_data(self, name):
        tcloud = o3d.t.geometry.PointCloud(o3d.core.Device("CPU:0"))
        self.tclouds[name] = tcloud
        tcam = dict()
        self.tcams[name] = tcam
        self._data[name] = {}
        self.data_names.append(name)

    def is_loaded(self, name):
        """Check if the data is loaded."""
        if name in self._data:
            return len(self._data[name]) > 0
        else:
            # if the name isn't in the data, presumably it is loaded
            # (for instance, if this is a bounding box).
            return True

    def load(self, name, fail_if_no_space=False):
        """If data is not loaded, then load the data."""
        assert (False)  # pure virtual

    def unload(self, name):
        assert (False)  # pure virtual

    def create_point_cloud(self, data):
        """Create a point cloud based on the data provided.

        The data should include name and points.
        """
        assert ("name" in data)  # name is a required field
        assert ("points" in data)  # 'points' is a required field

        name = data["name"]
        pts = self._convert_to_numpy(data["points"])
        tcloud = o3d.t.geometry.PointCloud(o3d.core.Device("CPU:0"))
        known_attrs = set()
        if pts.shape[1] >= 4:
            # We can't use inplace Tensor creation (e.g. from_numpy())
            # because the resulting arrays won't be contiguous. However,
            # TensorList can be inplace.
            xyz = pts[:, [0, 1, 2]]
            tcloud.point["positions"] = Visualizer._make_tcloud_array(xyz,
                                                                      copy=True)
        else:
            tcloud.point["positions"] = Visualizer._make_tcloud_array(pts)
        self.tclouds[name] = tcloud

        # Add scalar attributes and vector3 attributes
        attrs = {}
        for k, v in data.items():
            attr = self._convert_to_numpy(v)
            if attr is None or isinstance(v, dict):
                continue
            attr_name = k
            if attr_name == "point":
                continue

            new_name = self._attr_rename.get(attr_name)
            if new_name is not None:
                attr_name = new_name

            if len(attr.shape) == 1 or len(attr.shape) == 2:
                attrs[attr_name] = attr
                known_attrs.add(attr_name)

        self._data[name] = attrs
        self._known_attrs[name] = known_attrs

    def create_cams(self, name, cam_dict, key='img', update=False):
        """Create images based on the data provided.

        The data should include name and cams.
        """
        tcam = dict()
        for k, v in cam_dict.items():
            img = self._convert_to_numpy(v[key])
            tcam[k] = o3d.t.geometry.Image(Visualizer._make_tcloud_array(img))
        self.tcams[name] = tcam

        if update:
            self._data[name]['cams'] = cam_dict

    def _convert_to_numpy(self, ary):
        if isinstance(ary, list):
            try:
                return np.array(ary, dtype='float32')
            except TypeError:
                return None
        elif isinstance(ary, np.ndarray):
            if len(ary.shape) == 2 and ary.shape[0] == 1:
                ary = ary[0]  # "1D" array as 2D: [[1, 2, 3,...]]
            if ary.dtype.name.startswith('int'):
                return np.array(ary, dtype='float32')
            else:
                return ary

        try:
            import tensorflow as tf
            if isinstance(ary, tf.Tensor):
                return self._convert_to_numpy(ary.numpy())
        except:
            pass

        try:
            import torch
            if isinstance(ary, torch.Tensor):
                return self._convert_to_numpy(ary.detach().cpu().numpy())
        except:
            pass

        return None

    def get_attr(self, name, attr_name):
        """Get an attribute from data based on the name passed."""
        if name in self._data:
            attrs = self._data[name]
            if attr_name in attrs:
                return attrs[attr_name]
        return None

    def get_attr_shape(self, name, attr_name):
        """Get a shape from data based on the name passed."""
        attr = self.get_attr(name, attr_name)
        if attr is not None:
            return attr.shape
        return []

    def get_attr_minmax(self, attr_name, channel):
        """Get the minimum and maximum for an attribute."""
        attr_key_base = attr_name + ":" + str(channel)

        attr_min = 1e30
        attr_max = -1e30
        for name in self._data.keys():
            key = name + ":" + attr_key_base
            if key not in self._attr2minmax:
                attr = self.get_attr(name, attr_name)
                if attr is None:  # clouds may not have all the same attributes
                    continue
                if len(attr.shape) > 1:
                    attr = attr[:, channel]
                self._attr2minmax[key] = (attr.min(), attr.max())
            amin, amax = self._attr2minmax[key]
            attr_min = min(attr_min, amin)
            attr_max = max(attr_max, amax)

        if attr_min > attr_max:
            return (0.0, 0.0)
        return (attr_min, attr_max)

    def get_available_attrs(self, names):
        """Get a list of attributes based on the name."""
        attr_names = None
        for n in names:
            known = self._known_attrs.get(n)
            if known is not None:
                if attr_names is None:
                    attr_names = known
                else:
                    attr_names = attr_names.intersection(known)
        if attr_names is None:
            return []
        return sorted(attr_names)

    def calc_bounds_for(self, name):
        """Calculate the bounds for a pointcloud."""
        if name in self.tclouds and not self.tclouds[name].is_empty():
            tcloud = self.tclouds[name]
            # Ideally would simply return tcloud.compute_aabb() here, but it can
            # be very slow on macOS with clang 11.0
            pts = tcloud.point["positions"].numpy()
            min_val = (pts[:, 0].min(), pts[:, 1].min(), pts[:, 2].min())
            max_val = (pts[:, 0].max(), pts[:, 1].max(), pts[:, 2].max())
            return [min_val, max_val]
        else:
            return [(0.0, 0.0, 0.0), (0.0, 0.0, 0.0)]


class DataModel(Model):
    """The class for data i/o and storage of visualization.

    Args:
        userdata: The dataset to be used in the visualization.
    """

    def __init__(self, userdata):
        super().__init__()
        # We could just create the TPointCloud here, but that would cause the UI
        # to block. If we do it on load then the loading dialog will display.
        self._name2srcdata = {}
        self.bounding_box_data = []
        for d in userdata:
            name = d["name"]
            while name in self._data:  # ensure each name is unique
                name = name + "_"
            self._init_data(name)
            self._name2srcdata[name] = d

            if 'bounding_boxes' in d:
                self.bounding_box_data.append(
                    Model.BoundingBoxData(name, d['bounding_boxes']))

    def load(self, name, fail_if_no_space=False):
        """Load a pointcloud based on the name provided."""
        if self.is_loaded(name):
            return True

        self.create_point_cloud(self._name2srcdata[name])

    def unload(self, name):
        """Unload a pointcloud."""
        pass


class DatasetModel(Model):
    """The class used to manage a dataset model.

    Args:
        dataset:  The 3D ML dataset to use. You can use the base dataset, sample datasets , or a custom dataset.
        split: A string identifying the dataset split that is usually one of 'training', 'test', 'validation', or 'all'.
        indices: The indices to be used for the datamodel. This may vary based on the split used.
    """

    def __init__(self, dataset, split, indices):
        super().__init__()
        self._dataset = None
        self._name2datasetidx = {}
        self._memory_limit = 8192 * 1024 * 1024  # memory limit in bytes
        self._current_memory_usage = 0
        self._cached_data = deque()

        self._dataset = dataset.get_split(split)
        if len(self._dataset) > 0:
            if indices is None:
                indices = range(0, len(self._dataset))
            # Some results from get_split() (like "training") are randomized.
            # Sort, so that the same index always returns the same piece of data.
            path2idx = {}
            for i in range(0, len(self._dataset.path_list)):
                path2idx[self._dataset.path_list[i]] = i
            real_indices = [path2idx[p] for p in sorted(path2idx.keys())]
            indices = [real_indices[idx] for idx in indices]

            # SemanticKITTI names its items <sequence#>_<timeslice#>,
            # "mm_nnnnnn". We'd like to use the hierarchical feature of the tree
            # to separate the sequences. We cannot change the name in the dataset
            # because this format is used to report algorithm results, so do it
            # here.
            underscore_to_slash = False
            if dataset.__class__.__name__ == "SemanticKITTI":
                underscore_to_slash = True

            for i in indices:
                info = self._dataset.get_attr(i)
                name = info["name"]
                if underscore_to_slash:
                    name = name.replace("_", "/")
                while name in self._data:  # ensure each name is unique
                    name = name + "_"

                self._init_data(name)
                self._name2datasetidx[name] = i

            if dataset.__class__.__name__ in [
                    "Toronto3D", "Semantic3D", "S3DIS"
            ]:
                self._attr_rename["feat"] = "colors"
                self._attr_rename["feature"] = "colors"
        else:
            print(
                "[ERROR] Dataset split has no data. Please check that you are pointing to the correct directory for the dataset."
            )
            sys.exit(-1)

    def is_loaded(self, name):
        """Check if the data is loaded."""
        loaded = super().is_loaded(name)
        if loaded and name in self._cached_data:
            # make this point cloud the most recently used
            self._cached_data.remove(name)
            self._cached_data.append(name)
        return loaded

    def load(self, name, fail_if_no_space=False):
        """Check if data is not loaded, and then load the data."""
        assert (name in self._name2datasetidx)

        if self.is_loaded(name):
            return True

        idx = self._name2datasetidx[name]
        data = self._dataset.get_data(idx)
        data["name"] = name
        data["points"] = data["point"]

        self.create_point_cloud(data)

        if 'bounding_boxes' in data:
            self.bounding_box_data.append(
                Model.BoundingBoxData(name, data['bounding_boxes']))

            if 'cams' in data:
                for _, val in data['cams'].items():
                    lidar2img_rt = val['lidar2img_rt']
                    bbox_data = data['bounding_boxes']
                    bbox_3d_img = BoundingBox3D.project_to_img(
                        bbox_data, np.copy(val['img']), lidar2img_rt)
                    val['bbox_3d'] = bbox_3d_img

                self.create_cams(data['name'], data['cams'], update=True)

        size = self._calc_pointcloud_size(self._data[name], self.tclouds[name],
                                          self.tcams[name])
        if size + self._current_memory_usage > self._memory_limit:
            if fail_if_no_space:
                self.unload(name)
                return False
            else:
                # Remove oldest from cache
                remove_name = self._cached_data.popleft()
                remove_size = self._calc_pointcloud_size(
                    self._data[remove_name], self.tclouds[remove_name])
                self._current_memory_usage -= remove_size
                self.unload(remove_name)
                # Add new point cloud to cache
                self._cached_data.append(name)
                self._current_memory_usage += size
                return True
        else:
            self._current_memory_usage += size
            self._cached_data.append(name)
            return True

    def _calc_pointcloud_size(self, raw_data, pcloud, cams={}):
        """Calcute the size of the pointcloud based on the rawdata."""
        pcloud_size = 0
        for (attr, arr) in raw_data.items():
            if not isinstance(arr, dict):
                pcloud_size += arr.size * 4
        # Point cloud consumes 64 bytes of per point of GPU memory
<<<<<<< HEAD
        pcloud_size += pcloud.point["points"].num_elements() * 64
        # TODO: add memory for point cloud color and semantics
        # TODO: add memory for cam images
=======
        pcloud_size += pcloud.point["positions"].num_elements() * 64
>>>>>>> 160648bf
        return pcloud_size

    def unload(self, name):
        """Unload the data (if it was loaded earlier)."""
        # Only unload if this was loadable; we might have an in-memory,
        # user-specified data created directly through create_point_cloud().
        if name in self._name2datasetidx:
            tcloud = o3d.t.geometry.PointCloud(o3d.core.Device("CPU:0"))
            self.tclouds[name] = tcloud
            self._data[name] = {}

            self.tcams[name] = {}

            bbox_name = Model.bounding_box_prefix + name
            for i in range(0, len(self.bounding_box_data)):
                if self.bounding_box_data[i].name == bbox_name:
                    self.bounding_box_data.pop(i)
                    break


class Visualizer:
    """The visualizer class for dataset objects and custom point clouds."""

    class LabelLUTEdit:
        """This class includes functionality for managing a labellut (label
        look-up-table).
        """

        def __init__(self):
            self.widget = gui.TreeView()
            self._on_changed = None  # takes no args, returns no value
            self.clear()

        def clear(self):
            """Clears the look-up table."""
            self.widget.clear()
            self._label2color = {}

        def is_empty(self):
            """Checks if the look-up table is empty."""
            return len(self._label2color) == 0

        def get_colors(self):
            """Returns a list of label keys."""
            return [
                self._label2color[label] for label in self._label2color.keys()
            ]

        def set_on_changed(self, callback):  # takes no args, no return value
            self._on_changed = callback

        def set_labels(self, labellut):
            """Updates the labels based on look-up table passsed."""
            self.widget.clear()
            root = self.widget.get_root_item()
            for key in labellut.labels.keys():
                lbl = labellut.labels[key]
                color = lbl.color
                if len(color) == 3:
                    color += [1.0]
                self._label2color[key] = color
                color = gui.Color(lbl.color[0], lbl.color[1], lbl.color[2])
                cell = gui.LUTTreeCell(
                    str(key) + ": " + lbl.name, True, color, None, None)
                cell.checkbox.set_on_checked(
                    self._make_on_checked(key, self._on_label_checked))
                cell.color_edit.set_on_value_changed(
                    self._make_on_color_changed(key,
                                                self._on_label_color_changed))
                self.widget.add_item(root, cell)

        def _make_on_color_changed(self, label, member_func):

            def on_changed(color):
                member_func(label, color)

            return on_changed

        def _on_label_color_changed(self, label, gui_color):
            self._label2color[label] = [
                gui_color.red, gui_color.green, gui_color.blue,
                self._label2color[label][3]
            ]
            if self._on_changed is not None:
                self._on_changed()

        def _make_on_checked(self, label, member_func):

            def on_checked(checked):
                member_func(label, checked)

            return on_checked

        def _on_label_checked(self, label, checked):
            if checked:
                alpha = 1.0
            else:
                alpha = 0.0
            color = self._label2color[label]
            self._label2color[label] = [color[0], color[1], color[2], alpha]
            if self._on_changed is not None:
                self._on_changed()

    class ColormapEdit:
        """This class is used to create a color map for visualization of
        points.
        """

        def __init__(self, window, em):
            self.colormap = None
            self.widget = gui.Vert()
            self._window = window
            self._min_value = 0.0
            self._max_value = 1.0
            self._on_changed = None  # takes no args, no return value
            self._itemid2idx = {}

            self._min_label = gui.Label("")
            self._max_label = gui.Label("")
            grid = gui.VGrid(2)
            grid.add_child(gui.Label("Range (min):"))
            grid.add_child(self._min_label)
            grid.add_child(gui.Label("Range (max):"))
            grid.add_child(self._max_label)
            self.widget.add_child(grid)
            self.widget.add_fixed(0.5 * em)
            self.widget.add_child(gui.Label("Colormap"))
            self._edit = gui.TreeView()
            self._edit.set_on_selection_changed(self._on_selection_changed)
            self.widget.add_child(self._edit)

            self._delete = gui.Button("Delete")
            self._delete.horizontal_padding_em = 0.5
            self._delete.vertical_padding_em = 0
            self._delete.set_on_clicked(self._on_delete)
            self._add = gui.Button("Add")
            self._add.horizontal_padding_em = 0.5
            self._add.vertical_padding_em = 0
            self._add.set_on_clicked(self._on_add)
            h = gui.Horiz()
            h.add_stretch()
            h.add_child(self._delete)
            h.add_fixed(0.25 * em)
            h.add_child(self._add)
            h.add_stretch()
            self.widget.add_fixed(0.5 * em)
            self.widget.add_child(h)
            self.widget.add_fixed(0.5 * em)

        def set_on_changed(self, callback):  # takes no args, no return value
            self._on_changed = callback

        def update(self, colormap, min_val, max_val):
            """Updates the colormap based on the minimum and maximum values
            passed.
            """
            self.colormap = colormap

            self._min_value = min_val
            self._max_value = max_val
            self._min_label.text = str(min_val)
            self._max_label.text = str(max_val)

            if self._min_value >= self._max_value:
                self._max_value = self._min_value + 1.0

            self._edit.clear()
            self._itemid2idx = {}
            root_id = self._edit.get_root_item()
            for i in range(0, len(self.colormap.points)):
                p = self.colormap.points[i]
                color = gui.Color(p.color[0], p.color[1], p.color[2])
                val = min_val + p.value * (max_val - min_val)
                cell = gui.ColormapTreeCell(val, color, None, None)
                cell.color_edit.set_on_value_changed(
                    self._make_on_color_changed(i, self._on_color_changed))
                cell.number_edit.set_on_value_changed(
                    self._make_on_value_changed(i, self._on_value_changed))
                item_id = self._edit.add_item(root_id, cell)
                self._itemid2idx[item_id] = i
            self._update_buttons_enabled()

        def _make_on_color_changed(self, idx, member_func):

            def on_changed(color):
                member_func(idx, color)

            return on_changed

        def _on_color_changed(self, idx, gui_color):
            self.colormap.points[idx].color = [
                gui_color.red, gui_color.green, gui_color.blue
            ]
            if self._on_changed is not None:
                self._on_changed()

        def _make_on_value_changed(self, idx, member_func):

            def on_changed(value):
                member_func(idx, value)

            return on_changed

        def _on_value_changed(self, idx, value):
            value = (value - self._min_value) / (self._max_value -
                                                 self._min_value)
            needs_update = False
            value = min(1.0, max(0.0, value))

            if ((idx > 0 and value < self.colormap.points[idx - 1].value) or
                (idx < len(self.colormap.points) - 1 and
                 value > self.colormap.points[idx + 1].value)):
                self.colormap.points[idx].value = value
                o = self.colormap.points[idx]
                self.colormap.points.sort(key=lambda cmap_pt: cmap_pt.value)
                for i in range(0, len(self.colormap.points)):
                    if self.colormap.points[i] is o:
                        idx = i
                        break
                needs_update = True
            if idx > 0 and value == self.colormap.points[idx - 1].value:
                if idx < len(self.colormap.points):
                    upper = self.colormap.points[idx + 1].value
                else:
                    upper = 1.0
                value = value + 0.5 * (upper - value)
                needs_update = True
            if idx < len(self.colormap.points
                        ) - 1 and value == self.colormap.points[idx + 1].value:
                if idx > 0:
                    lower = self.colormap.points[idx - 1].value
                else:
                    lower = 0.0
                value = lower + 0.5 * (value - lower)
                needs_update = True

            self.colormap.points[idx].value = value

            if needs_update:
                self._update_later()

            if self._on_changed is not None:
                self._on_changed()

        def _on_selection_changed(self, item_id):
            self._update_buttons_enabled()

        def _on_delete(self):
            if len(self.colormap.points) > 2:
                idx = self._itemid2idx[self._edit.selected_item]
                self.colormap.points = self.colormap.points[:
                                                            idx] + self.colormap.points[
                                                                idx + 1:]
                del self._itemid2idx[self._edit.selected_item]
                self._update_later()
                if self._on_changed is not None:
                    self._on_changed()

        def _on_add(self):
            if self._edit.selected_item in self._itemid2idx:  # maybe no selection
                idx = self._itemid2idx[self._edit.selected_item]
                if idx < len(self.colormap.points) - 1:
                    lower = self.colormap.points[idx]
                    upper = self.colormap.points[idx + 1]
                else:
                    lower = self.colormap.points[len(self.colormap.points) - 2]
                    upper = self.colormap.points[len(self.colormap.points) - 1]
                add_idx = min(idx + 1, len(self.colormap.points) - 1)
                new_value = lower.value + 0.5 * (upper.value - lower.value)
                new_color = [
                    0.5 * lower.color[0] + 0.5 * upper.color[0],
                    0.5 * lower.color[1] + 0.5 * upper.color[1],
                    0.5 * lower.color[2] + 0.5 * upper.color[2]
                ]
                new_point = Colormap.Point(new_value, new_color)
                self.colormap.points = self.colormap.points[:add_idx] + [
                    new_point
                ] + self.colormap.points[add_idx:]
                self._update_later()
                if self._on_changed is not None:
                    self._on_changed()

        def _update_buttons_enabled(self):
            if self._edit.selected_item in self._itemid2idx:
                self._delete.enabled = len(self.colormap.points) > 2
                self._add.enabled = True
            else:
                self._delete.enabled = False
                self._add.enabled = False

        def _update_later(self):

            def update():
                self.update(self.colormap, self._min_value, self._max_value)
                self._window.post_redraw()  # need to manually request redraw

            gui.Application.instance.post_to_main_thread(self._window, update)

    class ProgressDialog:
        """This class is used to manage the progress dialog displayed during
        visualization.

        Args:
            title: The title of the dialog box.
            window: The window where the progress dialog box should be displayed.
            n_items: The maximum number of items.
        """

        def __init__(self, title, window, n_items):
            self._window = window
            self._n_items = n_items

            em = window.theme.font_size
            self.dialog = gui.Dialog(title)
            self._label = gui.Label(title + "                    ")
            self._layout = gui.Vert(0, gui.Margins(em, em, em, em))
            self.dialog.add_child(self._layout)
            self._layout.add_child(self._label)
            self._layout.add_fixed(0.5 * em)
            self._progress = gui.ProgressBar()
            self._progress.value = 0.0
            self._layout.add_child(self._progress)

        def set_text(self, text):
            """Set the label text on the dialog box."""
            self._label.text = text + "                    "

        def post_update(self, text=None):
            """Post updates to the main thread."""
            if text is None:
                gui.Application.instance.post_to_main_thread(
                    self._window, self.update)
            else:

                def update_with_text():
                    self.update()
                    self._label.text = text

                gui.Application.instance.post_to_main_thread(
                    self._window, update_with_text)

        def update(self):
            """Enumerate the progress in the dialog box."""
            value = min(1.0, self._progress.value + 1.0 / self._n_items)
            self._progress.value = value

    SOLID_NAME = "Solid Color"
    LABELS_NAME = "Label Colormap"
    RAINBOW_NAME = "Colormap (Rainbow)"
    GREYSCALE_NAME = "Colormap (Greyscale)"
    COLOR_NAME = "RGB"

    X_ATTR_NAME = "x position"
    Y_ATTR_NAME = "y position"
    Z_ATTR_NAME = "z position"

    def __init__(self):
        self._objects = None

        self._name2treenode = {}
        self._name2treeid = {}
        self._treeid2name = {}
        self._attrname2lut = {}
        self._colormaps = {}
        self._shadername2panelidx = {}
        self._gradient = rendering.Gradient()
        self._scalar_min = 0.0
        self._scalar_max = 1.0
        self._animation_frames = []
        self._last_animation_time = time.time()
        self._animation_delay_secs = 0.100
        self._consolidate_bounding_boxes = False
        self._dont_update_geometry = False
        self._prev_img_mode = 0

    def _init_dataset(self, dataset, split, indices):
        self._objects = DatasetModel(dataset, split, indices)
        self._modality = dict()
        if 'lidar_path' in self._objects._dataset.infos[0]:
            self._modality['use_lidar'] = True
        if 'cams' in self._objects._dataset.infos[0]:
            self._modality['use_camera'] = True
            self._cam_names = list(
                self._objects._dataset.infos[0]['cams'].keys())

    def _init_data(self, data):
        self._objects = DataModel(data)
        self._modality = dict()
        for _, val in self._objects._name2srcdata.items():
            if isinstance(val, dict):
                if 'points' in val or 'point' in val:
                    self._modality['use_lidar'] = True
                if 'cams' in val:
                    self._modality['use_camera'] = True
                    self._cam_names = list(
                        self._objects._dataset.infos[0]['cams'].keys())

    def _init_user_interface(self, title, width, height):
        self.window = gui.Application.instance.create_window(
            title, width, height)
        self.window.set_on_layout(self._on_layout)

        em = self.window.theme.font_size

        self._3d = gui.SceneWidget()
        self._3d.enable_scene_caching(True)  # makes UI _much_ more responsive
        self._3d.scene = rendering.Open3DScene(self.window.renderer)
        self.window.add_child(self._3d)

        self._panel = gui.Vert()
        self.window.add_child(self._panel)

        indented_margins = gui.Margins(em, 0, em, 0)

        # View controls
        ctrl = gui.CollapsableVert("Mouse Controls", 0, indented_margins)

        arcball = gui.Button("Arcball")
        arcball.set_on_clicked(self._on_arcball_mode)
        arcball.horizontal_padding_em = 0.5
        arcball.vertical_padding_em = 0
        fly = gui.Button("Fly")
        fly.set_on_clicked(self._on_fly_mode)
        fly.horizontal_padding_em = 0.5
        fly.vertical_padding_em = 0
        reset = gui.Button("Re-center")
        reset.set_on_clicked(self._on_reset_camera)
        reset.horizontal_padding_em = 0.5
        reset.vertical_padding_em = 0
        h = gui.Horiz(0.25 * em)
        h.add_stretch()
        h.add_child(arcball)
        h.add_child(fly)
        h.add_fixed(em)
        h.add_child(reset)
        h.add_stretch()
        ctrl.add_child(h)

        ctrl.add_fixed(em)
        self._panel.add_child(ctrl)

        # Dataset
        model = gui.CollapsableVert("Dataset", 0, indented_margins)

        vgrid = gui.VGrid(2, 0.25 * em)
        model.add_child(vgrid)
        model.add_fixed(0.5 * em)

        bgcolor = gui.ColorEdit()
        bgcolor.color_value = gui.Color(1, 1, 1)
        self._on_bgcolor_changed(bgcolor.color_value)
        bgcolor.set_on_value_changed(self._on_bgcolor_changed)
        vgrid.add_child(gui.Label("BG Color"))
        vgrid.add_child(bgcolor)

        list_selector = gui.CollapsableVert("Selector", 0, indented_margins)
        list_selector_grid = gui.VGrid(4, 0.25 * em)
        list_selector_grid.add_child(gui.Label("lower"))
        list_selector.add_child(list_selector_grid)
        self._lower_val = gui.NumberEdit(gui.NumberEdit.INT)
        self._lower_val.int_value = 0
        self._prev_lower_val = 0
        self._lower_val.set_limits(0, len(self._objects.data_names) - 1)
        self._lower_val.set_on_value_changed(self._on_lower_val)
        list_selector_grid.add_child(self._lower_val)
        list_selector_grid.add_child(gui.Label("upper"))
        self._upper_val = gui.NumberEdit(gui.NumberEdit.INT)
        self._upper_val.int_value = 0
        self._prev_upper_val = 0
        self._upper_val.set_limits(0, len(self._objects.data_names) - 1)
        self._upper_val.set_on_value_changed(self._on_upper_val)
        list_selector_grid.add_child(self._upper_val)

        view_tab = gui.TabControl()
        view_tab.set_on_selected_tab_changed(self._on_display_tab_changed)
        model.add_child(view_tab)

        # ... model list
        self._dataset = gui.TreeView()
        self._dataset.set_on_selection_changed(
            self._on_dataset_selection_changed)
        list_grid = gui.Vert(2)
        list_grid.add_child(list_selector)
        list_grid.add_child(self._dataset)
        view_tab.add_tab("List", list_grid)

        # ... animation slider
        v = gui.Vert()
        view_tab.add_tab("Animation", v)
        v.add_fixed(0.25 * em)
        grid = gui.VGrid(2)
        v.add_child(grid)

        # ... select image mode
        self._img_mode = gui.Combobox()
        for item in ["raw", "bbox_3d"]:
            self._img_mode.add_item(item)
        self._img_mode.selected_index = 0
        self._img_mode.set_on_selection_changed(self._on_img_mode_changed)
        grid.add_child(gui.Label("Image Mode"))
        grid.add_child(self._img_mode)

        self._slider = gui.Slider(gui.Slider.INT)
        self._slider.set_limits(0, len(self._objects.data_names))
        self._slider.set_on_value_changed(self._on_animation_slider_changed)
        grid.add_child(gui.Label("Index"))
        grid.add_child(self._slider)

        self._slider_current = gui.Label("")
        grid.add_child(gui.Label("Showing"))
        grid.add_child(self._slider_current)

        v.add_fixed(em)

        self._play = gui.Button("Play")
        self._play.horizontal_padding_em = 0.5
        self._play.vertical_padding_em = 0
        self._play.set_on_clicked(self._on_start_animation)
        self._next = gui.Button(">")
        self._next.horizontal_padding_em = 0.5
        self._next.vertical_padding_em = 0
        self._next.set_on_clicked(self._on_next)
        self._prev = gui.Button("<")
        self._prev.horizontal_padding_em = 0.5
        self._prev.vertical_padding_em = 0
        self._prev.set_on_clicked(self._on_prev)

        h = gui.Horiz()
        h.add_stretch()
        h.add_child(self._prev)
        h.add_child(self._play)
        h.add_child(self._next)
        h.add_stretch()
        v.add_child(h)

        if 'use_camera' in self._modality and self._modality['use_camera']:
            w = gui.CollapsableVert("Cameras", 0, indented_margins)
            cam_grid = gui.VGrid(
                2, 0, indented_margins)  # change no. of cam_grid columns here

            self._img = dict()
            w.add_child(cam_grid)
            v.add_child(w)
            for cam in self._cam_names:
                self._img[cam] = gui.ImageWidget(o3d.t.geometry.Image())
                cam_grid.add_child(self._img[cam])

        # Coloring
        properties = gui.CollapsableVert("Properties", 0, indented_margins)

        grid = gui.VGrid(2, 0.25 * em)

        # ... data source
        self._datasource_combobox = gui.Combobox()
        self._datasource_combobox.set_on_selection_changed(
            self._on_datasource_changed)
        self._colormap_channel = gui.Combobox()
        self._colormap_channel.add_item("0")
        self._colormap_channel.set_on_selection_changed(
            self._on_channel_changed)
        h = gui.Horiz()
        h.add_child(self._datasource_combobox)
        h.add_fixed(em)
        h.add_child(gui.Label("Index"))
        h.add_child(self._colormap_channel)

        grid.add_child(gui.Label("Data"))
        grid.add_child(h)

        # ... shader
        self._shader = gui.Combobox()
        self._shader.add_item(self.SOLID_NAME)
        self._shader.add_item(self.LABELS_NAME)
        self._shader.add_item(self.RAINBOW_NAME)
        self._shader.add_item(self.GREYSCALE_NAME)
        self._shader.add_item(self.COLOR_NAME)
        self._colormaps[self.RAINBOW_NAME] = Colormap.make_rainbow()
        self._colormaps[self.GREYSCALE_NAME] = Colormap.make_greyscale()
        self._shader.selected_index = 0
        self._shader.set_on_selection_changed(self._on_shader_changed)
        grid.add_child(gui.Label("Shader"))
        grid.add_child(self._shader)

        properties.add_child(grid)

        # ... shader panels
        self._shader_panels = gui.StackedWidget()
        panel_idx = 0

        #     ... sub-panel: single color
        self._color_panel = gui.Vert()
        self._shader_panels.add_child(self._color_panel)
        self._shadername2panelidx[self.SOLID_NAME] = panel_idx
        panel_idx += 1
        self._color = gui.ColorEdit()
        self._color.color_value = gui.Color(0.5, 0.5, 0.5)
        self._color.set_on_value_changed(self._on_shader_color_changed)
        h = gui.Horiz()
        h.add_child(gui.Label("Color"))
        h.add_child(self._color)
        self._color_panel.add_child(h)

        #     ... sub-panel: labels
        self._labels_panel = gui.Vert()
        self._shader_panels.add_child(self._labels_panel)
        self._shadername2panelidx[self.LABELS_NAME] = panel_idx
        panel_idx += 1
        self._label_edit = self.LabelLUTEdit()
        self._label_edit.set_on_changed(self._on_labels_changed)
        self._labels_panel.add_child(gui.Label("Labels"))
        self._labels_panel.add_child(self._label_edit.widget)

        #     ... sub-panel: colormap
        self._colormap_panel = gui.Vert()
        self._shader_panels.add_child(self._colormap_panel)
        self._shadername2panelidx[self.RAINBOW_NAME] = panel_idx
        self._shadername2panelidx[self.GREYSCALE_NAME] = panel_idx
        panel_idx += 1
        self._colormap_edit = self.ColormapEdit(self.window, em)
        self._colormap_edit.set_on_changed(self._on_colormap_changed)
        self._colormap_panel.add_child(self._colormap_edit.widget)

        #     ... sub-panel: RGB
        self._rgb_panel = gui.Vert()
        self._shader_panels.add_child(self._rgb_panel)
        self._shadername2panelidx[self.COLOR_NAME] = panel_idx
        panel_idx += 1
        self._rgb_combo = gui.Combobox()
        self._rgb_combo.add_item("255")
        self._rgb_combo.add_item("1.0")
        self._rgb_combo.set_on_selection_changed(self._on_rgb_multiplier)
        h = gui.Horiz(0.5 * em)
        h.add_child(gui.Label("Max value"))
        h.add_child(self._rgb_combo)
        self._rgb_panel.add_child(h)

        properties.add_fixed(em)
        properties.add_child(self._shader_panels)
        self._panel.add_child(properties)

        # ... add model widget after property widget
        self._panel.add_child(model)

        # Populate tree, etc.
        for name in self._objects.data_names:
            self._add_tree_name(name)

        self._update_datasource_combobox()

    def set_lut(self, attr_name, lut):
        """Set the LUT for a specific attribute.

        Args:
        attr_name: The attribute name as string.
        lut: The LabelLUT object that should be updated.
        """
        self._attrname2lut[attr_name] = lut

    def setup_camera(self):
        """Set up camera for visualization."""
        selected_names = self._get_selected_names()
        selected_bounds = [
            self._objects.calc_bounds_for(n) for n in selected_names
        ]
        min_val = [1e30, 1e30, 1e30]
        max_val = [-1e30, -1e30, -1e30]
        for b in selected_bounds:
            for i in range(0, 3):
                min_val[i] = min(min_val[i], b[0][i])
                max_val[i] = max(max_val[i], b[1][i])
        bounds = o3d.geometry.AxisAlignedBoundingBox(min_val, max_val)
        self._3d.setup_camera(60, bounds, bounds.get_center())

    def show_geometries_under(self, name, show):
        """Show geometry for a given node."""
        prefix = name
        for (n, node) in self._name2treenode.items():
            if n.startswith(prefix):
                self._3d.scene.show_geometry(n, show)
                node.checkbox.checked = show
        self._3d.force_redraw()

    def _add_tree_name(self, name, is_geometry=True):
        names = name.split("/")
        parent = self._dataset.get_root_item()
        for i in range(0, len(names) - 1):
            n = "/".join(names[:i + 1]) + "/"
            if n in self._name2treeid:
                parent = self._name2treeid[n]
            else:

                def on_parent_checked(checked):
                    self.show_geometries_under(n, checked)

                cell = gui.CheckableTextTreeCell(n, True, on_parent_checked)
                parent = self._dataset.add_item(parent, cell)
                self._name2treenode[n] = cell
                self._name2treeid[n] = parent
                self._treeid2name[parent] = n

        def on_checked(checked):
            self._3d.scene.show_geometry(name, checked)
            if self._is_tree_name_geometry(name):
                # available attrs could change
                self._update_datasource_combobox()
                self._update_bounding_boxes()
            self._3d.force_redraw()

        cell = gui.CheckableTextTreeCell(names[-1], True, on_checked)
        if is_geometry:
            cell.label.text_color = gui.Color(1.0, 0.0, 0.0, 1.0)
        node = self._dataset.add_item(parent, cell)
        self._name2treenode[name] = cell
        self._treeid2name[node] = name

        self._slider.set_limits(0, len(self._objects.data_names) - 1)
        if len(self._objects.data_names) == 1:
            self._slider_current.text = name

    def _load_geometry(self, name, ui_done_callback):
        progress_dlg = Visualizer.ProgressDialog("Loading...", self.window, 2)
        progress_dlg.set_text("Loading " + name + "...")

        def load_thread():
            result = self._objects.load(name)
            progress_dlg.post_update("Loading " + name + "...")

            gui.Application.instance.post_to_main_thread(
                self.window, ui_done_callback)
            gui.Application.instance.post_to_main_thread(
                self.window, self.window.close_dialog)

        self.window.show_dialog(progress_dlg.dialog)
        threading.Thread(target=load_thread).start()

    def _load_geometries(self, names, ui_done_callback):
        # Progress has: len(names) items + ui_done_callback
        progress_dlg = Visualizer.ProgressDialog("Loading...", self.window,
                                                 len(names) + 1)
        progress_dlg.set_text("Loading " + names[0] + "...")

        def load_thread():
            for i in range(0, len(names)):
                result = self._objects.load(names[i], True)
                if i + 1 < len(names):
                    text = "Loading " + names[i + 1] + "..."
                else:
                    text = "Creating GPU objects..."
                progress_dlg.post_update(text)
                if result:
                    self._name2treenode[names[i]].label.text_color = gui.Color(
                        0.0, 1.0, 0.0, 1.0)
                else:
                    break

            gui.Application.instance.post_to_main_thread(
                self.window, ui_done_callback)
            gui.Application.instance.post_to_main_thread(
                self.window, self.window.close_dialog)

        self.window.show_dialog(progress_dlg.dialog)
        threading.Thread(target=load_thread).start()

    def _update_geometry(self, check_unloaded=False):
        if check_unloaded:
            for name in self._objects.data_names:
                if not self._objects.is_loaded(name):
                    self._3d.scene.remove_geometry(name)

        material = self._get_material()
        for n, tcloud in self._objects.tclouds.items():
            self._update_point_cloud(n, tcloud, material)
            if not tcloud.is_empty():
                self._name2treenode[n].label.text_color = gui.Color(
                    0.0, 1.0, 0.0, 1.0)
                if self._3d.scene.has_geometry(n):
                    self._3d.scene.modify_geometry_material(n, material)
            else:
                self._name2treenode[n].label.text_color = gui.Color(
                    1.0, 0.0, 0.0, 1.0)
                self._name2treenode[n].checkbox.checked = False
        self._3d.force_redraw()

    def _update_point_cloud(self, name, tcloud, material):
        if self._dont_update_geometry:
            return

        if tcloud.is_empty():
            return

        attr_name = self._datasource_combobox.selected_text
        attr = None
        flag = 0
        attr = self._objects.get_attr(name, attr_name)

        # Update scalar values
        if attr is not None:
            if len(attr.shape) == 1:
                scalar = attr
            else:
                channel = max(0, self._colormap_channel.selected_index)
                scalar = attr[:, channel]
        else:
            shape = [len(tcloud.point["positions"].numpy())]
            scalar = np.zeros(shape, dtype='float32')
        tcloud.point["__visualization_scalar"] = Visualizer._make_tcloud_array(
            scalar)

        flag |= rendering.Scene.UPDATE_UV0_FLAG

        # Update RGB values
        if attr is not None and (len(attr.shape) == 2 and attr.shape[1] >= 3):
            max_val = float(self._rgb_combo.selected_text)
            if max_val <= 0:
                max_val = 255.0
            colors = attr[:, [0, 1, 2]] * (1.0 / max_val)
            tcloud.point["colors"] = Visualizer._make_tcloud_array(colors)
            flag |= rendering.Scene.UPDATE_COLORS_FLAG

        # Update geometry
        if self._3d.scene.scene.has_geometry(name):
            self._3d.scene.scene.update_geometry(name, tcloud, flag)
        else:
            self._3d.scene.add_geometry(name, tcloud, material)

        node = self._name2treenode[name]
        if node is not None:
            self._3d.scene.show_geometry(name, node.checkbox.checked)

    def _get_material(self):
        self._update_gradient()
        material = rendering.MaterialRecord()
        if self._shader.selected_text == self.SOLID_NAME:
            material.shader = "unlitSolidColor"
            c = self._color.color_value
            material.base_color = [c.red, c.green, c.blue, 1.0]
        elif self._shader.selected_text == self.COLOR_NAME:
            material.shader = "defaultUnlit"
            material.base_color = [1.0, 1.0, 1.0, 1.0]
        else:
            material.shader = "unlitGradient"
            material.gradient = self._gradient
            material.scalar_min = self._scalar_min
            material.scalar_max = self._scalar_max

        return material

    def _update_bounding_boxes(self, animation_frame=None):
        if len(self._attrname2lut) == 1:
            # Can't do dict.values()[0], so have to iterate over the 1 element
            for v in self._attrname2lut.values():
                lut = v
        elif "labels" in self._attrname2lut:
            lut = self._attrname2lut["labels"]
        elif "label" in self._attrname2lut:
            lut = self._attrname2lut["label"]
        else:
            lut = None

        mat = rendering.MaterialRecord()
        mat.shader = "unlitLine"
        mat.line_width = 2 * self.window.scaling

        if self._consolidate_bounding_boxes:
            name = Model.bounding_box_prefix.split("/")[0]
            boxes = []
            # When consolidated we assume bbox_data.name is the geometry name.
            if animation_frame is None:
                for bbox_data in self._objects.bounding_box_data:
                    if bbox_data.name in self._name2treenode and self._name2treenode[
                            bbox_data.name].checkbox.checked:
                        boxes += bbox_data.boxes
            else:
                geom_name = self._animation_frames[animation_frame]
                for bbox_data in self._objects.bounding_box_data:
                    if bbox_data.name == geom_name:
                        boxes = bbox_data.boxes
                        break

            self._3d.scene.remove_geometry(name)
            if len(boxes) > 0:
                lines = BoundingBox3D.create_lines(boxes, lut=None)
                self._3d.scene.add_geometry(name, lines, mat)

                if name not in self._name2treenode:
                    self._add_tree_name(name, is_geometry=False)
            self._3d.force_redraw()
        else:
            # Don't run this more than once if we aren't consolidating,
            # because nothing will change.
            if len(self._objects.bounding_box_data) > 0:
                if self._objects.bounding_box_data[
                        0].name in self._name2treenode:
                    return

            for bbox_data in self._objects.bounding_box_data:
                lines = BoundingBox3D.create_lines(bbox_data.boxes, lut=None)
                self._3d.scene.add_geometry(bbox_data.name, lines, mat)

            for bbox_data in self._objects.bounding_box_data:
                self._add_tree_name(bbox_data.name, is_geometry=False)

            self._3d.force_redraw()

    def _update_gradient(self):
        if self._shader.selected_text == self.LABELS_NAME:
            colors = self._label_edit.get_colors()
            n = float(len(colors) - 1)
            if n >= 1:
                self._gradient.points = [
                    rendering.Gradient.Point(
                        float(i) / n, [
                            colors[i][0], colors[i][1], colors[i][2],
                            colors[i][3]
                        ]) for i in range(0, len(colors))
                ]
            else:
                self._gradient.points = [
                    rendering.Gradient.Point(0.0, [1.0, 0.0, 1.0, 1.0])
                ]
            self._gradient.mode = rendering.Gradient.LUT
        else:
            cmap = self._colormaps.get(self._shader.selected_text)
            if cmap is not None:
                self._gradient.points = [
                    rendering.Gradient.Point(
                        p.value, [p.color[0], p.color[1], p.color[2], 1.0])
                    for p in cmap.points
                ]
                self._gradient.mode = rendering.Gradient.GRADIENT

    def _update_geometry_colors(self):
        material = self._get_material()
        for name, tcloud in self._objects.tclouds.items():
            if not tcloud.is_empty() and self._3d.scene.has_geometry(name):
                self._3d.scene.modify_geometry_material(name, material)
        self._3d.force_redraw()

    def _update_datasource_combobox(self):
        current = self._datasource_combobox.selected_text
        self._datasource_combobox.clear_items()
        available_attrs = self._get_available_attrs()
        for attr_name in available_attrs:
            self._datasource_combobox.add_item(attr_name)
        if current in available_attrs:
            self._datasource_combobox.selected_text = current
        elif len(available_attrs) > 0:
            self._datasource_combobox.selected_text = available_attrs[0]
        else:
            # If no attributes, two possibilities:
            # 1) no geometries are selected: don't change anything
            # 2) geometries are selected: color solid
            has_checked = False
            for n, node in self._name2treenode.items():
                if node.checkbox.checked and self._is_tree_name_geometry(n):
                    has_checked = True
                    break
            if has_checked:
                self._set_shader(self.SOLID_NAME)

    def _update_shaders_combobox(self):
        current_attr = self._datasource_combobox.selected_text
        current_shader = self._shader.selected_text
        has_lut = (current_attr in self._attrname2lut)
        is_scalar = True
        selected_names = self._get_selected_names()
        if len(selected_names) > 0 and len(
                self._objects.get_attr_shape(selected_names[0],
                                             current_attr)) > 1:
            is_scalar = False

        self._shader.clear_items()
        if not is_scalar:
            self._shader.add_item(self.COLOR_NAME)
        if has_lut:
            self._shader.add_item(self.LABELS_NAME)
            self._label_edit.set_labels(self._attrname2lut[current_attr])
        self._shader.add_item(self.RAINBOW_NAME)
        self._shader.add_item(self.GREYSCALE_NAME)
        self._shader.add_item(self.SOLID_NAME)

        if current_shader == self.LABELS_NAME and has_lut:
            self._set_shader(self.LABELS_NAME)
        elif is_scalar:
            self._set_shader(self.RAINBOW_NAME)

    def _update_attr_range(self):
        attr_name = self._datasource_combobox.selected_text
        current_channel = self._colormap_channel.selected_index
        self._scalar_min, self._scalar_max = self._objects.get_attr_minmax(
            attr_name, current_channel)

        if self._shader.selected_text in self._colormaps:
            cmap = self._colormaps[self._shader.selected_text]
            self._colormap_edit.update(cmap, self._scalar_min, self._scalar_max)

    def _set_shader(self, shader_name, force_update=False):
        # Disable channel if we are using a vector shader. Always do this to
        # ensure that the UI is consistent.
        if shader_name == Visualizer.COLOR_NAME:
            self._colormap_channel.enabled = False
        else:
            self._colormap_channel.enabled = True

        if shader_name == self._shader.selected_text and not force_update:
            return

        self._shader.selected_text = shader_name
        idx = self._shadername2panelidx[self._shader.selected_text]
        self._shader_panels.selected_index = idx

        if shader_name in self._colormaps:
            cmap = self._colormaps[shader_name]
            self._colormap_edit.update(cmap, self._scalar_min, self._scalar_max)

        self._update_geometry_colors()

    def _on_layout(self, context=None):
        frame = self.window.content_rect
        em = self.window.theme.font_size
        panel_width = 60 * em  #20 * em
        panel_rect = gui.Rect(frame.get_right() - panel_width, frame.y,
                              panel_width, frame.height - frame.y)
        self._panel.frame = panel_rect
        self._3d.frame = gui.Rect(frame.x, frame.y, panel_rect.x - frame.x,
                                  frame.height - frame.y)

    def _on_arcball_mode(self):
        self._3d.set_view_controls(gui.SceneWidget.ROTATE_CAMERA)

    def _on_fly_mode(self):
        self._3d.set_view_controls(gui.SceneWidget.FLY)

    def _on_reset_camera(self):
        self.setup_camera()

    def _on_dataset_selection_changed(self, item):
        name = self._treeid2name[item]
        if not self._is_tree_name_geometry(name):
            return

        def ui_callback():
            self._update_attr_range()
            self._update_geometry(check_unloaded=True)
            self._update_bounding_boxes()

        if not self._objects.is_loaded(name):
            self._load_geometry(name, ui_callback)

    def _on_display_tab_changed(self, index):
        if index == 1:
            self._animation_frames = self._get_selected_names()
            self._slider.set_limits(0, len(self._animation_frames) - 1)
            self._on_animation_slider_changed(self._slider.int_value)
            # _on_animation_slider_changed() calls _update_bounding_boxes()
        else:
            for name, node in self._name2treenode.items():
                self._3d.scene.show_geometry(name, node.checkbox.checked)
            self._update_bounding_boxes()

    def _on_animation_slider_changed(self, new_value):
        idx = int(new_value)
        for i in range(0, len(self._animation_frames)):
            self._3d.scene.show_geometry(self._animation_frames[i], (i == idx))

        if 'use_camera' in self._modality and self._modality['use_camera']:
            for cam in self._cam_names:
                self._img[cam].update_image(
                    self._objects.tcams[self._animation_frames[idx]][cam])

        self._update_bounding_boxes(animation_frame=idx)
        self._3d.force_redraw()
        self._slider_current.text = self._animation_frames[idx]
        r = self._slider_current.frame
        self._slider_current.frame = gui.Rect(r.x, r.y,
                                              self._slider.frame.get_right(),
                                              r.height)

    def _on_start_animation(self):

        def on_tick():
            return self._on_animate()

        self._play.text = "Stop"
        self._play.set_on_clicked(self._on_stop_animation)
        self._last_animation_time = 0.0
        self.window.set_on_tick_event(on_tick)

    def _on_animate(self):
        now = time.time()
        if now >= self._last_animation_time + self._animation_delay_secs:
            idx = (self._slider.int_value + 1) % len(self._animation_frames)
            self._slider.int_value = idx
            self._on_animation_slider_changed(idx)
            self._last_animation_time = now
            return True
        return False

    def _on_stop_animation(self):
        self.window.set_on_tick_event(None)
        self._play.text = "Play"
        self._play.set_on_clicked(self._on_start_animation)

    def _on_next(self):
        self._slider.int_value += 1
        self._on_animation_slider_changed(self._slider.int_value)

    def _on_prev(self):
        self._slider.int_value -= 1
        self._on_animation_slider_changed(self._slider.int_value)

    def _on_img_mode_changed(self, name, idx):
        if idx == self._prev_img_mode:
            return
        if not 'use_camera' in self._modality or not self._modality[
                'use_camera']:
            return
        self._prev_img_mode = idx
        if idx == 0:  # or name == 'raw'
            for n in self._objects.data_names:
                self._objects.create_cams(n,
                                          self._objects._data[n]['cams'],
                                          update=False)
        elif idx == 1:  # or name == 'bbox_3d'
            for n in self._objects.data_names:
                self._objects.create_cams(n,
                                          self._objects._data[n]['cams'],
                                          key='bbox_3d',
                                          update=False)

    def _on_bgcolor_changed(self, new_color):
        bg_color = [
            new_color.red, new_color.green, new_color.blue, new_color.alpha
        ]
        self._3d.scene.set_background(bg_color)
        self._3d.force_redraw()

    def _on_lower_val(self, val):
        if val > self._upper_val.int_value:
            self._lower_val.int_value = self._upper_val.int_value
        if val < int(self._lower_val.minimum_value):
            self._lower_val.int_value = int(self._lower_val.minimum_value)
        self._uncheck_bw_lims()
        self._check_bw_lims()
        self._prev_lower_val = int(self._lower_val.int_value)

    def _on_upper_val(self, val):
        if val < self._lower_val.int_value:
            self._upper_val.int_value = self._lower_val.int_value
        if val > int(self._upper_val.maximum_value):
            self._upper_val.int_value = int(self._upper_val.maximum_value)
        self._uncheck_bw_lims()
        self._check_bw_lims()
        self._prev_upper_val = int(self._upper_val.int_value)

    def _uncheck_bw_lims(self):
        if self._prev_lower_val < self._lower_val.int_value:
            for i in range(self._prev_lower_val, self._lower_val.int_value):
                name = self._objects.data_names[i]
                self._name2treenode[name].checkbox.checked = False
                self._3d.scene.show_geometry(name, False)
        if self._prev_upper_val > self._upper_val.int_value:
            for i in range(self._upper_val.int_value + 1,
                           self._prev_upper_val + 1):
                name = self._objects.data_names[i]
                self._name2treenode[name].checkbox.checked = False
                self._3d.scene.show_geometry(name, False)

    def _check_bw_lims(self):
        for i in range(self._lower_val.int_value,
                       self._upper_val.int_value + 1):
            name = self._objects.data_names[i]
            self._name2treenode[name].checkbox.checked = True
            item = [j for j, k in self._treeid2name.items() if name == k][0]
            self._on_dataset_selection_changed(item)
            self._3d.scene.show_geometry(name, True)
        self._3d.force_redraw()

    def _on_datasource_changed(self, attr_name, idx):
        selected_names = self._get_selected_names()
        n_channels = 1
        if len(selected_names) > 0:
            shape = self._objects.get_attr_shape(selected_names[0], attr_name)
            if len(shape) <= 1:
                n_channels = 1
            else:
                n_channels = max(1, shape[1])
        current_channel = max(0, self._colormap_channel.selected_index)
        current_channel = min(n_channels - 1, current_channel)
        self._colormap_channel.clear_items()
        for i in range(0, n_channels):
            self._colormap_channel.add_item(str(i))
        self._colormap_channel.selected_index = current_channel

        self._update_attr_range()
        self._update_shaders_combobox()

        # Try to intelligently pick a shader.
        current_shader = self._shader.selected_text
        if current_shader == Visualizer.SOLID_NAME:
            pass
        elif attr_name in self._attrname2lut:
            self._set_shader(Visualizer.LABELS_NAME)
        elif attr_name == "colors":
            self._set_shader(Visualizer.COLOR_NAME)
        elif n_channels >= 3:
            self._set_shader(Visualizer.RAINBOW_NAME)
        elif current_shader == Visualizer.COLOR_NAME:  # vector -> scalar
            self._set_shader(Visualizer.RAINBOW_NAME)
        else:  # changing from one scalar to another, don't change
            pass

        self._update_geometry()

    def _on_channel_changed(self, name, idx):
        self._update_attr_range()
        self._update_geometry()  # need to recompute scalars array

    def _on_shader_changed(self, name, idx):
        # _shader.current_text is already name, so we need to force an update
        self._set_shader(name, force_update=True)

    def _on_shader_color_changed(self, color):
        self._update_geometry_colors()

    def _on_labels_changed(self):
        self._update_geometry_colors()

    def _on_colormap_changed(self):
        self._colormaps[
            self._shader.selected_text] = self._colormap_edit.colormap
        self._update_geometry_colors()

    def _on_rgb_multiplier(self, text, idx):
        self._update_geometry()

    def _get_selected_names(self):
        # Note that things like bounding boxes could be in the tree, and we
        # do not want to include them in the list of things selected, even if
        # they are checked.
        selected_names = []
        for n in self._objects.data_names:
            if self._name2treenode[n].checkbox.checked:
                selected_names.append(n)
        return selected_names

    def _get_available_attrs(self):
        selected_names = self._get_selected_names()
        return self._objects.get_available_attrs(selected_names)

    def _is_tree_name_geometry(self, name):
        return (name in self._objects.data_names)

    @staticmethod
    def _make_tcloud_array(np_array, copy=False):
        if copy or not np_array.data.c_contiguous:
            return o3d.core.Tensor(np_array)
        else:
            return o3d.core.Tensor.from_numpy(np_array)

    def visualize_dataset(self,
                          dataset,
                          split,
                          indices=None,
                          width=1920,
                          height=1080):
        """Visualize a dataset.

        Example:
            Minimal example for visualizing a dataset::
                import open3d.ml.torch as ml3d  # or open3d.ml.tf as ml3d

                dataset = ml3d.datasets.SemanticKITTI(dataset_path='/path/to/SemanticKITTI/')
                vis = ml3d.vis.Visualizer()
                vis.visualize_dataset(dataset, 'all', indices=range(100))

        Args:
            dataset: The dataset to use for visualization.
            split: The dataset split to be used, such as 'training'
            indices: An iterable with a subset of the data points to visualize, such as [0,2,3,4].
            width: The width of the visualization window.
            height: The height of the visualization window.
        """
        # Setup the labels
        lut = LabelLUT()
        for val in dataset.label_to_names.values():
            lut.add_label(val, val)
        self.set_lut("labels", lut)

        self._consolidate_bounding_boxes = True
        self._init_dataset(dataset, split, indices)
        self._visualize("Open3D - " + dataset.name, width, height)

    def visualize(self,
                  data,
                  lut=None,
                  bounding_boxes=None,
                  width=1920,
                  height=1080):
        """Visualize a custom point cloud data.

        Example:
            Minimal example for visualizing a single point cloud with an
            attribute::

                import numpy as np
                import open3d.ml.torch as ml3d
                # or import open3d.ml.tf as ml3d

                data = [ {
                    'name': 'my_point_cloud',
                    'points': np.random.rand(100,3).astype(np.float32),
                    'point_attr1': np.random.rand(100).astype(np.float32),
                    } ]

                vis = ml3d.vis.Visualizer()
                vis.visualize(data)

        Args:
            data: A list of dictionaries. Each dictionary is a point cloud with
                attributes. Each dictionary must have the entries 'name' and
                'points'. Points and point attributes can be passed as numpy
                arrays, PyTorch tensors or TensorFlow tensors.
            lut: Optional lookup table for colors.
            bounding_boxes: Optional bounding boxes.
            width: window width.
            height: window height.
        """
        self._init_data(data)

        if lut is not None:
            self.set_lut("labels", lut)

        if bounding_boxes is not None:
            prefix = Model.bounding_box_prefix
            # Filament crashes if you have to many items, and anyway, hundreds
            # of items is unweildy in a list. So combine items if we have too
            # many.
            group_size = int(math.floor(float(len(bounding_boxes)) / 100.0))
            if group_size < 2:
                box_data = [
                    Model.BoundingBoxData(prefix + str(bbox), [bbox])
                    for bbox in bounding_boxes
                ]
            else:
                box_data = []
                current_group = []
                n = len(bounding_boxes)
                for i in range(0, n):
                    current_group.append(bounding_boxes[i])
                    if len(current_group) >= group_size or i == n - 1:
                        if i < n - 1:
                            name = prefix + "Boxes " + str(
                                i + 1 - group_size) + " - " + str(i)
                        else:
                            if len(current_group) > 1:
                                name = prefix + "Boxes " + str(
                                    i + 1 - len(current_group)) + " - " + str(i)
                            else:
                                name = prefix + "Box " + str(i)
                        data = Model.BoundingBoxData(name, current_group)
                        box_data.append(data)
                        current_group = []
            self._objects.bounding_box_data = box_data
        else:
            self._consolidate_bounding_boxes = True

        self._visualize("Open3D", width, height)

    def _visualize(self, title, width, height):
        gui.Application.instance.initialize()
        self._init_user_interface(title, width, height)

        self._3d.scene.downsample_threshold = 400000

        # Turn all the objects off except the first one
        for name, node in self._name2treenode.items():
            node.checkbox.checked = False
            self._3d.scene.show_geometry(name, False)
        for name in [self._objects.data_names[0]]:
            self._name2treenode[name].checkbox.checked = True
            self._3d.scene.show_geometry(name, True)

        def on_done_ui():
            # Add bounding boxes here: bounding boxes belonging to the dataset
            # will not be loaded until now.
            self._update_bounding_boxes()

            self._update_datasource_combobox()
            self._update_shaders_combobox()

            # Display "colors" by default if available, "points" if not
            available_attrs = self._get_available_attrs()
            self._set_shader(self.SOLID_NAME, force_update=True)
            if "colors" in available_attrs:
                self._datasource_combobox.selected_text = "colors"
            elif "points" in available_attrs:
                self._datasource_combobox.selected_text = "points"

            self._dont_update_geometry = True
            self._on_datasource_changed(
                self._datasource_combobox.selected_text,
                self._datasource_combobox.selected_index)
            self._update_geometry_colors()
            self._dont_update_geometry = False
            # _datasource_combobox was empty, now isn't, re-layout.
            self.window.set_needs_layout()

            self._update_geometry()
            self.setup_camera()

        self._load_geometries(self._objects.data_names, on_done_ui)
        gui.Application.instance.run()<|MERGE_RESOLUTION|>--- conflicted
+++ resolved
@@ -388,13 +388,9 @@
             if not isinstance(arr, dict):
                 pcloud_size += arr.size * 4
         # Point cloud consumes 64 bytes of per point of GPU memory
-<<<<<<< HEAD
-        pcloud_size += pcloud.point["points"].num_elements() * 64
+        pcloud_size += pcloud.point["positions"].num_elements() * 64
         # TODO: add memory for point cloud color and semantics
         # TODO: add memory for cam images
-=======
-        pcloud_size += pcloud.point["positions"].num_elements() * 64
->>>>>>> 160648bf
         return pcloud_size
 
     def unload(self, name):
