dataset:
  name: Semantic3D
  dataset_path: # path/to/your/dataset
  cache_dir: ./logs/cache_small3d/
  class_weights: [5181602, 5012952, 6830086, 1311528, 10476365, 946982, 334860, 269353]
  ignored_label_inds:
  - 0
  test_result_folder: ./test
  use_cache: true
  val_files:
  - bildstein_station1_xyz_intensity_rgb
  - domfountain_station1_xyz_intensity_rgb
  steps_per_epoch_train: 500
  steps_per_epoch_valid: 50
model:
  name: KPFCNN
  ckpt_path: # path/to/your/checkpoint
  KP_extent: 1.2
  KP_influence: linear
  aggregation_mode: sum
  architecture: ['simple',
                    'resnetb',
                    'resnetb_strided',
                    'resnetb',
                    'resnetb_strided',
                    'resnetb',
                    'resnetb_strided',
                    'resnetb',
                    'resnetb_strided',
                    'resnetb',
                    'nearest_upsample',
                    'unary',
                    'nearest_upsample',
                    'unary',
                    'nearest_upsample',
                    'unary',
                    'nearest_upsample',
                    'unary']
  augment_color: 1.0
  augment_noise: 0.001
  augment_rotation: vertical
  augment_scale_anisotropic: true
  augment_scale_max: 1.1
  augment_scale_min: 0.9
  augment_symmetries:
  - true
  - false
  - false
<<<<<<< HEAD
  batch_limit: 10000
=======
  batch_limit: 20000
>>>>>>> c7e5102a
  batch_norm_momentum: 0.02
  batch_num: 100
  batcher: ConcatBatcher
  conv_radius: 2.5
  deform_fitting_mode: point2point
  deform_fitting_power: 1.0
  deform_radius: 6.0
  density_parameter: 5.0
  first_features_dim: 128
  first_subsampling_dl: 0.06
  fixed_kernel_points: center
  ignored_label_inds: [0]
  in_features_dim: 4
  in_points_dim: 3
  in_radius: 6.0
  lbl_values: [0, 1, 2, 3, 4, 5, 6, 7, 8]
  min_in_points: 5000
  max_in_points: 10000
  modulated: false
  num_classes: 8
  num_kernel_points: 15
  num_layers: 5
  repulse_extent: 1.2
  use_batch_norm: true
  val_batch_num: 30
  t_normalize:
    method: linear
<<<<<<< HEAD
=======
    normalize_points: False
>>>>>>> c7e5102a
    feat_bias: 0
    feat_scale: 255
pipeline:
  name: SemanticSegmentation
  adam_lr: 0.01
  batch_size: 1
  learning_rate: 0.01
  lr_decays: 0.98477
  deform_lr_factor: 0.1
  main_log_dir: ./logs
  max_epoch: 500
  save_ckpt_freq: 5
  scheduler_gamma: 0.95
  test_batch_size: 1
  train_sum_dir: train_log
  val_batch_size: 1
  weight_decay: 0.001<|MERGE_RESOLUTION|>--- conflicted
+++ resolved
@@ -46,11 +46,7 @@
   - true
   - false
   - false
-<<<<<<< HEAD
   batch_limit: 10000
-=======
-  batch_limit: 20000
->>>>>>> c7e5102a
   batch_norm_momentum: 0.02
   batch_num: 100
   batcher: ConcatBatcher
@@ -76,12 +72,6 @@
   repulse_extent: 1.2
   use_batch_norm: true
   val_batch_num: 30
-  t_normalize:
-    method: linear
-<<<<<<< HEAD
-=======
-    normalize_points: False
->>>>>>> c7e5102a
     feat_bias: 0
     feat_scale: 255
 pipeline:
