--- conflicted
+++ resolved
@@ -20,11 +20,10 @@
   steps_per_epoch_valid: 10
 model:
   name: KPFCNN
-  ckpt_path: ../dataset/checkpoints/KPFCNN_Toronto3D_torch375.pth # path/to/your/checkpoint
+  ckpt_path: # path/to/your/checkpoint
   KP_extent: 1.0
   KP_influence: linear
   aggregation_mode: sum
-<<<<<<< HEAD
   architecture: [
       'simple', 'resnetb', 
       'resnetb_strided', 'resnetb',
@@ -36,46 +35,18 @@
       'nearest_upsample', 'unary',
       'nearest_upsample', 'unary'
   ]
-=======
-  architecture:
-  - simple
-  - resnetb
-  - resnetb_strided
-  - resnetb
-  - resnetb_strided
-  - resnetb
-  - resnetb_strided
-  - resnetb
-  - resnetb_strided
-  - resnetb
-  - nearest_upsample
-  - unary
-  - nearest_upsample
-  - unary
-  - nearest_upsample
-  - unary
-  - nearest_upsample
-  - unary
->>>>>>> c7e5102a
   augment_color: 1
   augment_noise: 0.0001
   augment_rotation: vertical
   augment_scale_anisotropic: false
   augment_scale_max: 1.1
   augment_scale_min: 0.9
-<<<<<<< HEAD
   grad_clip_norm: 100.0
-=======
->>>>>>> c7e5102a
   augment_symmetries:
   - true
   - false
   - false
-<<<<<<< HEAD
   batch_limit: 10000
-=======
-  batch_limit: 20000
->>>>>>> c7e5102a
   batch_norm_momentum: 0.02
   batch_num: 50
   batcher: ConcatBatcher
@@ -89,15 +60,9 @@
   fixed_kernel_points: center
   ignored_label_inds:
   - 0
-<<<<<<< HEAD
   in_features_dim: 1
   in_points_dim: 3
   in_radius: 4.0
-=======
-  in_features_dim: 7
-  in_points_dim: 3
-  in_radius: 6.0
->>>>>>> c7e5102a
   lbl_values: [0, 1, 2, 3, 4, 5, 6, 7, 8]
   min_in_points: 5000
   max_in_points: 10000
