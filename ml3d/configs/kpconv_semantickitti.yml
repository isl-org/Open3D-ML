--- conflicted
+++ resolved
@@ -55,16 +55,10 @@
   batch_norm_momentum: 0.02
   batch_num: 8
   batcher: ConcatBatcher
-<<<<<<< HEAD
-=======
-  ckpt_path: #../dataset/checkpoints/kpconv_semantickitti.pth # path/to/your/checkpoint
-  class_w: []
->>>>>>> 93288aef
   conv_radius: 2.5
   deform_fitting_mode: point2point
   deform_fitting_power: 1.0
   deform_radius: 6.0
-  deform_lr_factor: 0.1
   density_parameter: 5.0
   first_features_dim: 128
   first_subsampling_dl: 0.06
@@ -84,37 +78,19 @@
   repulse_extent: 1.2
   use_batch_norm: true
   val_batch_num: 8
-<<<<<<< HEAD
 pipeline:
   name: SemanticSegmentation
   adam_lr: 0.01
   batch_size: 8
-=======
-  val_radius: 4.0
-  grad_clip_norm: 100.0
-pipeline:
-  name: SemanticSegmentation
-  adam_lr: 0.01
-  batch_size: 2
-  checkpoint_gap: 50
-  deform_lr_factor: 0.1
-  epoch_steps: 500
->>>>>>> 93288aef
   learning_rate: 0.01
   lr_decays: 0.98477
+  deform_lr_factor: 0.1
   main_log_dir: ./logs
   max_epoch: 800
   momentum: 0.98
   save_ckpt_freq: 3
   scheduler_gamma: 0.98477
-<<<<<<< HEAD
   test_batch_size: 4
   train_sum_dir: train_log
   val_batch_size: 4
-=======
-  test_batch_size: 2
-  train_sum_dir: train_log
-  val_batch_size: 2
-  validation_size: 200
->>>>>>> 93288aef
   weight_decay: 0.001