dataset:
  name: SemanticKITTI
  dataset_path:  # path/to/your/dataset
<<<<<<< HEAD
  cache_dir: ./logs/cache_semantickitti
=======
  cache_dir: ./logs/cache
>>>>>>> 80a07433
  class_weights: [55437630, 320797, 541736, 2578735, 3274484, 552662, 184064, 
    78858, 240942562, 17294618, 170599734, 6369672, 230413074, 101130274, 
    476491114, 9833174, 129609852, 4506626, 1168181]
  test_result_folder: ./test
  test_split: ['11', '12', '13', '14', '15', '16', '17', '18', '19', '20', '21']
  training_split: ['00', '01', '02', '03', '04', '05', '06', '07', '09', '10']
  all_split: ['00', '01', '02', '03', '04', '05', '06', '07', '09', 
  '08', '10', '11', '12', '13', '14', '15', '16', '17', '18', '19', '20', '21']
  validation_split: ['08']
  use_cache: train
  validation_split:
  - '08'
model:
  name: RandLANet
  batcher: DefaultBatcher
  ckpt_path: # path/to/your/checkpoint
  dim_feature: 8
  dim_input: 3
  dim_output:
  - 16
  - 64
  - 128
  - 256
  grid_size: 0.06
  ignored_label_inds:
  - 0
  k_n: 16
  num_classes: 19
  num_layers: 4
  num_points: 45056
  sub_sampling_ratio:
  - 4
  - 4
  - 4
  - 4
pipeline:
  name: SemanticSegmentation
  adam_lr: 0.01
  batch_size: 1
  learning_rate: 0.01
  main_log_dir: ./logs
  max_epoch: 100
  save_ckpt_freq: 2
  scheduler_gamma: 0.95
  test_batch_size: 1
  train_sum_dir: train_log
  val_batch_size: 1<|MERGE_RESOLUTION|>--- conflicted
+++ resolved
@@ -1,11 +1,7 @@
 dataset:
   name: SemanticKITTI
   dataset_path:  # path/to/your/dataset
-<<<<<<< HEAD
-  cache_dir: ./logs/cache_semantickitti
-=======
   cache_dir: ./logs/cache
->>>>>>> 80a07433
   class_weights: [55437630, 320797, 541736, 2578735, 3274484, 552662, 184064, 
     78858, 240942562, 17294618, 170599734, 6369672, 230413074, 101130274, 
     476491114, 9833174, 129609852, 4506626, 1168181]
