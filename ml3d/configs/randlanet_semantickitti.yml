dataset:
  name: SemanticKITTI
  dataset_path:  # path/to/your/dataset
  cache_dir: ./logs/cache
  class_weights: [55437630, 320797, 541736, 2578735, 3274484, 552662, 184064, 
    78858, 240942562, 17294618, 170599734, 6369672, 230413074, 101130274, 
    476491114, 9833174, 129609852, 4506626, 1168181]
  test_result_folder: ./test
  test_split: ['11', '12', '13', '14', '15', '16', '17', '18', '19', '20', '21']
  training_split: ['00', '01', '02', '03', '04', '05', '06', '07', '09', '10']
  all_split: ['00', '01', '02', '03', '04', '05', '06', '07', '09', 
  '08', '10', '11', '12', '13', '14', '15', '16', '17', '18', '19', '20', '21']
  validation_split: ['08']
<<<<<<< HEAD
  use_cache: false
=======
  use_cache: true
>>>>>>> c7e5102a
  validation_split:
  - '08'
model:
  name: RandLANet
  batcher: DefaultBatcher
  ckpt_path: ../dataset/checkpoints/randlanet_semantickitti_tf/randlanet_semantickitti_tf # path/to/your/checkpoint
  dim_feature: 8
  dim_input: 3
  dim_output:
  - 16
  - 64
  - 128
  - 256
  grid_size: 0.06
  ignored_label_inds:
  - 0
  k_n: 16
  num_classes: 19
  num_layers: 4
  num_points: 45056
  sub_sampling_ratio:
  - 4
  - 4
  - 4
  - 4
pipeline:
  name: SemanticSegmentation
  adam_lr: 0.01
  batch_size: 1
  learning_rate: 0.01
  main_log_dir: ./logs
  max_epoch: 100
  save_ckpt_freq: 2
  scheduler_gamma: 0.95
  test_batch_size: 1
  train_sum_dir: train_log
  val_batch_size: 1<|MERGE_RESOLUTION|>--- conflicted
+++ resolved
@@ -11,17 +11,13 @@
   all_split: ['00', '01', '02', '03', '04', '05', '06', '07', '09', 
   '08', '10', '11', '12', '13', '14', '15', '16', '17', '18', '19', '20', '21']
   validation_split: ['08']
-<<<<<<< HEAD
-  use_cache: false
-=======
   use_cache: true
->>>>>>> c7e5102a
   validation_split:
   - '08'
 model:
   name: RandLANet
   batcher: DefaultBatcher
-  ckpt_path: ../dataset/checkpoints/randlanet_semantickitti_tf/randlanet_semantickitti_tf # path/to/your/checkpoint
+  ckpt_path: # path/to/your/checkpoint
   dim_feature: 8
   dim_input: 3
   dim_output:
