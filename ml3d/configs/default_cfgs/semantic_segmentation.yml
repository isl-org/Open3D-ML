--- conflicted
+++ resolved
@@ -23,9 +23,5 @@
   # reference to the first step. Do not use if each epoch has a different
   # order of minibatches. Do not use for RandLaNet or KPConv.
   use_reference: false
-<<<<<<< HEAD
-  # Write at most this many samples in each batch
-=======
   # Write at most this many initial samples from each batch
->>>>>>> cfb136bf
   max_outputs: 1