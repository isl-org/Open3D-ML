--- conflicted
+++ resolved
@@ -4,7 +4,6 @@
 from torch.multiprocessing import Pool
 from torch.utils.data import Dataset
 from collections import namedtuple
-import vis
 
 from ...utils import Cache, get_hash
 
@@ -71,15 +70,8 @@
         return inputs
 
     def __len__(self):
-<<<<<<< HEAD
-        return len(self.dataset)
-
-    def visualize(self, indices):
-        vis.visualize(self, indices)
-=======
         if self.steps_per_epoch is not None:
             steps_per_epoch = self.steps_per_epoch
         else:
             steps_per_epoch = len(self.dataset)
-        return steps_per_epoch
->>>>>>> aa41f52a
+        return steps_per_epoch