# Common libs
import time
import numpy as np
import pickle
import torch
import yaml
from os import listdir
from os.path import exists, join, isdir

from ..models.kpconv import batch_grid_subsampling, batch_neighbors

from torch.utils.data import Sampler, get_worker_info


class KPConvBatch:
    """Batched results for KPConv."""

    def __init__(self, batches):
        """Initialize.

        Args:
            batches: A batch of data

        Returns:
            class: The corresponding class.
        """
        self.neighborhood_limits = []
        p_list = []
        f_list = []
        l_list = []
        fi_list = []
        p0_list = []
        s_list = []
        R_list = []
        r_inds_list = []
        r_mask_list = []
        val_labels_list = []
        batch_n = 0

        self.cfg = batches[0]['data']['cfg']
        batch_limit = int(self.cfg.batch_limit)

        for batch in batches:
            # Stack batch
            data = batch['data']

            for p in data['p_list']:
                batch_n += p.shape[0]
            if batch_n > batch_limit:
                break

            p_list += data['p_list']
            f_list += data['f_list']
            l_list += data['l_list']
            p0_list += data['p0_list']
            s_list += data['s_list']
            R_list += data['R_list']
            r_inds_list += data['r_inds_list']
            r_mask_list += data['r_mask_list']
            val_labels_list += data['val_labels_list']

        ###################
        # Concatenate batch
        ###################

        stacked_points = np.concatenate(p_list, axis=0)
        features = np.concatenate(f_list, axis=0)
        labels = np.concatenate(l_list, axis=0)
        frame_inds = np.array(fi_list, dtype=np.int32)
        frame_centers = np.stack(p0_list, axis=0)
        stack_lengths = np.array([pp.shape[0] for pp in p_list], dtype=np.int32)
        scales = np.array(s_list, dtype=np.float32)
        rots = np.stack(R_list, axis=0)

        # Input features (Use reflectance, input height or all coordinates)
        stacked_features = np.ones_like(stacked_points[:, :1], dtype=np.float32)
        if self.cfg.in_features_dim == 1:
            pass
        elif self.cfg.in_features_dim == 2:
            # Use original height coordinate
            stacked_features = np.hstack((stacked_features, features[:, 2:3]))
        elif self.cfg.in_features_dim == 3:
            # Use height + reflectance
            assert features.shape[1] > 3, "feat from dataset can not be None \
                        or try to set in_features_dim = 1, 2, 4"

            stacked_features = np.hstack((stacked_features, features[:, 2:4]))
        elif self.cfg.in_features_dim == 4:
            # Use all coordinates
            stacked_features = np.hstack((stacked_features, features[:, :3]))
        elif self.cfg.in_features_dim == 5:
            assert features.shape[1] >= 6, "feat from dataset should have \
                    at least 3 dims, or try to set in_features_dim = 1, 2, 4"

            # Use color + height
            stacked_features = np.hstack((stacked_features, features[:, 2:6]))
        elif self.cfg.in_features_dim >= 6:

            assert features.shape[1] > 3, "feat from dataset can not be None \
                        or try to set in_features_dim = 1, 2, 4"

            # Use all coordinates + reflectance
            stacked_features = np.hstack((stacked_features, features))
        else:
            raise ValueError('in_features_dim should be >= 0')

        #######################
        # Create network inputs
        #######################
        #
        #   Points, neighbors, pooling indices for each layers
        #

        # Get the whole input list
        input_list = self.segmentation_inputs(stacked_points, stacked_features,
                                              labels.astype(np.int64),
                                              stack_lengths)

        # Add scale and rotation for testing
        input_list += [
            scales, rots, frame_inds, frame_centers, r_inds_list, r_mask_list,
            val_labels_list
        ]

        input_list = [self.cfg.num_layers] + input_list

        # Number of layers
        L = int(input_list[0])

        # Extract input tensors from the list of numpy array
        ind = 1
        self.points = [
            torch.from_numpy(nparray) for nparray in input_list[ind:ind + L]
        ]
        ind += L
        self.neighbors = [
            torch.from_numpy(nparray) for nparray in input_list[ind:ind + L]
        ]

        ind += L
        self.pools = [
            torch.from_numpy(nparray) for nparray in input_list[ind:ind + L]
        ]
        ind += L
        self.upsamples = [
            torch.from_numpy(nparray) for nparray in input_list[ind:ind + L]
        ]
        ind += L
        self.lengths = [
            torch.from_numpy(nparray) for nparray in input_list[ind:ind + L]
        ]
        ind += L
        self.features = torch.from_numpy(input_list[ind])
        ind += 1
        self.labels = torch.from_numpy(input_list[ind])
        ind += 1
        self.scales = torch.from_numpy(input_list[ind])
        ind += 1
        self.rots = torch.from_numpy(input_list[ind])
        ind += 1
        self.frame_inds = torch.from_numpy(input_list[ind])
        ind += 1
        self.frame_centers = torch.from_numpy(input_list[ind])
        ind += 1
        self.reproj_inds = input_list[ind]
        ind += 1
        self.reproj_masks = input_list[ind]
        ind += 1
        self.val_labels = input_list[ind]

        return

    def big_neighborhood_filter(self, neighbors, layer):
        """Filter neighborhoods with max number of neighbors.

        Limit is set to keep XX% of the neighborhoods untouched. Limit is
        computed at initialization
        """
        # crop neighbors matrix
        if len(self.neighborhood_limits) > 0:
            return neighbors[:, :self.neighborhood_limits[layer]]
        else:
            return neighbors

    def segmentation_inputs(self, stacked_points, stacked_features, labels,
                            stack_lengths):

        # Starting radius of convolutions
        r_normal = self.cfg.first_subsampling_dl * self.cfg.conv_radius

        # Starting layer
        layer_blocks = []

        # Lists of inputs
        input_points = []
        input_neighbors = []
        input_pools = []
        input_upsamples = []
        input_stack_lengths = []
        deform_layers = []

        ######################
        # Loop over the blocks
        ######################

        arch = self.cfg.architecture

        for block_i, block in enumerate(arch):

            # Get all blocks of the layer
            if not ('pool' in block or 'strided' in block or
                    'global' in block or 'upsample' in block):
                layer_blocks += [block]
                continue

            # Convolution neighbors indices
            # *****************************

            deform_layer = False
            if layer_blocks:
                # Convolutions are done in this layer, compute the neighbors with the good radius
                if np.any(['deformable' in blck for blck in layer_blocks]):
                    r = r_normal * self.cfg.deform_radius / self.cfg.conv_radius
                    deform_layer = True
                else:
                    r = r_normal
                conv_i = batch_neighbors(stacked_points, stacked_points,
                                         stack_lengths, stack_lengths, r)

            else:
                # This layer only perform pooling, no neighbors required
                conv_i = np.zeros((0, 1), dtype=np.int32)

            # Pooling neighbors indices
            # *************************

            # If end of layer is a pooling operation
            if 'pool' in block or 'strided' in block:

                # New subsampling length
                dl = 2 * r_normal / self.cfg.conv_radius

                # Subsampled points
                pool_p, pool_b = batch_grid_subsampling(stacked_points,
                                                        stack_lengths,
                                                        sampleDl=dl)

                # Radius of pooled neighbors
                if 'deformable' in block:
                    r = r_normal * self.cfg.deform_radius / self.cfg.conv_radius
                    deform_layer = True
                else:
                    r = r_normal

                # Subsample indices
                pool_i = batch_neighbors(pool_p, stacked_points, pool_b,
                                         stack_lengths, r)

                # Upsample indices (with the radius of the next layer to keep wanted density)
                up_i = batch_neighbors(stacked_points, pool_p, stack_lengths,
                                       pool_b, 2 * r)

            else:
                # No pooling in the end of this layer, no pooling indices required
                pool_i = np.zeros((0, 1), dtype=np.int32)
                pool_p = np.zeros((0, 3), dtype=np.float32)
                pool_b = np.zeros((0,), dtype=np.int32)
                up_i = np.zeros((0, 1), dtype=np.int32)

            # Reduce size of neighbors matrices by eliminating furthest point
            conv_i = self.big_neighborhood_filter(conv_i, len(input_points))
            pool_i = self.big_neighborhood_filter(pool_i, len(input_points))
            if up_i.shape[0] > 0:
                up_i = self.big_neighborhood_filter(up_i, len(input_points) + 1)

            # Updating input lists
            input_points += [stacked_points]
            input_neighbors += [conv_i.astype(np.int64)]
            input_pools += [pool_i.astype(np.int64)]
            input_upsamples += [up_i.astype(np.int64)]
            input_stack_lengths += [stack_lengths]
            deform_layers += [deform_layer]

            # New points for next layer
            stacked_points = pool_p
            stack_lengths = pool_b

            # Update radius and reset blocks
            r_normal *= 2
            layer_blocks = []

            # Stop when meeting a global pooling or upsampling
            if 'global' in block or 'upsample' in block:
                break

        ###############
        # Return inputs
        ###############

        # list of network inputs
        li = input_points + input_neighbors + input_pools + input_upsamples + input_stack_lengths
        li += [stacked_features, labels]

        return li

    def pin_memory(self):
        """Manual pinning of the memory."""
        self.points = [in_tensor.pin_memory() for in_tensor in self.points]
        self.neighbors = [
            in_tensor.pin_memory() for in_tensor in self.neighbors
        ]
        self.pools = [in_tensor.pin_memory() for in_tensor in self.pools]
        self.upsamples = [
            in_tensor.pin_memory() for in_tensor in self.upsamples
        ]
        self.lengths = [in_tensor.pin_memory() for in_tensor in self.lengths]
        self.features = self.features.pin_memory()
        self.labels = self.labels.pin_memory()
        self.scales = self.scales.pin_memory()
        self.rots = self.rots.pin_memory()
        self.frame_inds = self.frame_inds.pin_memory()
        self.frame_centers = self.frame_centers.pin_memory()

        return self

    def to(self, device):

        self.points = [in_tensor.to(device) for in_tensor in self.points]
        self.neighbors = [in_tensor.to(device) for in_tensor in self.neighbors]
        self.pools = [in_tensor.to(device) for in_tensor in self.pools]
        self.upsamples = [in_tensor.to(device) for in_tensor in self.upsamples]
        self.lengths = [in_tensor.to(device) for in_tensor in self.lengths]
        self.features = self.features.to(device)
        self.labels = self.labels.to(device)
        self.scales = self.scales.to(device)
        self.rots = self.rots.to(device)
        self.frame_inds = self.frame_inds.to(device)
        self.frame_centers = self.frame_centers.to(device)

        return self

    def unstack_points(self, layer=None):
        """Unstack the points."""
        return self.unstack_elements('points', layer)

    def unstack_neighbors(self, layer=None):
        """Unstack the neighbors indices."""
        return self.unstack_elements('neighbors', layer)

    def unstack_pools(self, layer=None):
        """Unstack the pooling indices."""
        return self.unstack_elements('pools', layer)

    def unstack_elements(self, element_name, layer=None, to_numpy=True):
        """Return a list of the stacked elements in the batch at a certain
        layer.

        If no layer is given, then return all layers
        """
        if element_name == 'points':
            elements = self.points
        elif element_name == 'neighbors':
            elements = self.neighbors
        elif element_name == 'pools':
            elements = self.pools[:-1]
        else:
            raise ValueError('Unknown element name: {:s}'.format(element_name))

        all_p_list = []
        for layer_i, layer_elems in enumerate(elements):

            if layer is None or layer == layer_i:

                i0 = 0
                p_list = []
                if element_name == 'pools':
                    lengths = self.lengths[layer_i + 1]
                else:
                    lengths = self.lengths[layer_i]

                for b_i, length in enumerate(lengths):

                    elem = layer_elems[i0:i0 + length]
                    if element_name == 'neighbors':
                        elem[elem >= self.points[layer_i].shape[0]] = -1
                        elem[elem >= 0] -= i0
                    elif element_name == 'pools':
                        elem[elem >= self.points[layer_i].shape[0]] = -1
                        elem[elem >= 0] -= torch.sum(
                            self.lengths[layer_i][:b_i])
                    i0 += length

                    if to_numpy:
                        p_list.append(elem.numpy())
                    else:
                        p_list.append(elem)

                if layer == layer_i:
                    return p_list

                all_p_list.append(p_list)

        return all_p_list


class SparseConvUnetBatch:

    def __init__(self, batches):
        pc = []
        feat = []
        label = []
        lengths = []

        for batch in batches:
            data = batch['data']
            pc.append(data['point'])
            feat.append(data['feat'])
            label.append(data['label'])
            lengths.append(data['point'].shape[0])

        self.point = pc
        self.feat = feat
        self.label = label
        self.batch_lengths = lengths

    def pin_memory(self):
        self.point = [pc.pin_memory() for pc in self.point]
        self.feat = [feat.pin_memory() for feat in self.feat]
        self.label = [label.pin_memory() for label in self.label]
        return self

    def to(self, device):
        self.point = [pc.to(device) for pc in self.point]
        self.feat = [feat.to(device) for feat in self.feat]
        self.label = [label.to(device) for label in self.label]


class ObjectDetectBatch:

    def __init__(self, batches):
        """Initialize.

        Args:
            batches: A batch of data

        Returns:
            class: The corresponding class.
        """
        self.point = []
        self.labels = []
        self.bboxes = []
        self.bbox_objs = []
        self.calib = []
        self.attr = []

        for batch in batches:
            self.attr.append(batch['attr'])
            data = batch['data']
<<<<<<< HEAD
            attr = batch['attr']
            if 'test' not in attr['split'] and len(
                    data['bboxes']
            ) == 0:  # Skip training batch with no bounding box.
                continue
=======
>>>>>>> 43343cc9
            self.point.append(torch.tensor(data['point'], dtype=torch.float32))
            self.labels.append(
                torch.tensor(data['labels'], dtype=torch.int64) if 'labels' in
                data else None)
<<<<<<< HEAD
            self.bboxes.append(
                torch.tensor(data['bboxes'], dtype=torch.float32) if 'bboxes' in
                data else None)
=======
            if len(data.get('bboxes', [])) > 0:
                self.bboxes.append(
                    torch.tensor(data['bboxes'], dtype=torch.float32
                                ) if 'bboxes' in data else None)
            else:
                self.bboxes.append(torch.zeros((0, 7)))
>>>>>>> 43343cc9
            self.bbox_objs.append(data.get('bbox_objs'))
            self.calib.append(data.get('calib'))

    def pin_memory(self):
        for i in range(len(self.point)):
            self.point[i] = self.point[i].pin_memory()
            if self.labels[i] is not None:
                self.labels[i] = self.labels[i].pin_memory()
            if self.bboxes[i] is not None:
                self.bboxes[i] = self.bboxes[i].pin_memory()

        return self

    def to(self, device):
        for i in range(len(self.point)):
            self.point[i] = self.point[i].to(device)
            if self.labels[i] is not None:
                self.labels[i] = self.labels[i].to(device)
            if self.bboxes[i] is not None:
                self.bboxes[i] = self.bboxes[i].to(device)


class ConcatBatcher(object):
    """ConcatBatcher for KPConv."""

    def __init__(self, device, model='KPConv'):
        """Initialize.

        Args:
            device: torch device 'gpu' or 'cpu'

        Returns:
            class: The corresponding class.
        """
        super(ConcatBatcher, self).__init__()
        self.device = device
        self.model = model

    def collate_fn(self, batches):
        """Collate function called by original PyTorch dataloader.

        Args:
            batches: a batch of data

        Returns:
            class: the batched result
        """
        if self.model == "KPConv" or self.model == "KPFCNN":
            batching_result = KPConvBatch(batches)
            batching_result.to(self.device)
            return {'data': batching_result, 'attr': []}

        elif self.model == "SparseConvUnet":
            return {'data': SparseConvUnetBatch(batches), 'attr': {}}

        elif self.model == "PointPillars" or self.model == "PointRCNN":
            batching_result = ObjectDetectBatch(batches)
            return batching_result

        else:
            raise Exception(
                f"Please define collate_fn for {self.model}, or use Default Batcher"
            )<|MERGE_RESOLUTION|>--- conflicted
+++ resolved
@@ -456,30 +456,16 @@
         for batch in batches:
             self.attr.append(batch['attr'])
             data = batch['data']
-<<<<<<< HEAD
-            attr = batch['attr']
-            if 'test' not in attr['split'] and len(
-                    data['bboxes']
-            ) == 0:  # Skip training batch with no bounding box.
-                continue
-=======
->>>>>>> 43343cc9
             self.point.append(torch.tensor(data['point'], dtype=torch.float32))
             self.labels.append(
                 torch.tensor(data['labels'], dtype=torch.int64) if 'labels' in
                 data else None)
-<<<<<<< HEAD
-            self.bboxes.append(
-                torch.tensor(data['bboxes'], dtype=torch.float32) if 'bboxes' in
-                data else None)
-=======
             if len(data.get('bboxes', [])) > 0:
                 self.bboxes.append(
                     torch.tensor(data['bboxes'], dtype=torch.float32
                                 ) if 'bboxes' in data else None)
             else:
                 self.bboxes.append(torch.zeros((0, 7)))
->>>>>>> 43343cc9
             self.bbox_objs.append(data.get('bbox_objs'))
             self.calib.append(data.get('calib'))
 
