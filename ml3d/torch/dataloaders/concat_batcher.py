# Common libs
import time
import numpy as np
import pickle
import torch
import yaml
from os import listdir
from os.path import exists, join, isdir

from ..models.kpconv import batch_grid_subsampling, batch_neighbors

from torch.utils.data import Sampler, get_worker_info


class SemanticKittiCustomBatch:
    """Custom batch definition with memory pinning for SemanticKitti"""

    def __init__(self, batches):
        # print(batches)

        self.neighborhood_limits = []
        p_list = []
        f_list = []
        l_list = []
        fi_list = []
        p0_list = []
        s_list = []
        R_list = []
        r_inds_list = []
        r_mask_list = []
        val_labels_list = []
        batch_n = 0

        self.cfg = batches[0]['data']['cfg']
        batch_limit = int(self.cfg.batch_limit)

        for batch in batches:
            # Stack batch
            data = batch['data']

            for p in data['p_list']:
                batch_n += p.shape[0]
            if batch_n > batch_limit:
                break

            p_list += data['p_list']
            f_list += data['f_list']
            l_list += data['l_list']
            p0_list += data['p0_list']
            s_list += data['s_list']
            R_list += data['R_list']
            r_inds_list += data['r_inds_list']
            r_mask_list += data['r_mask_list']
            val_labels_list += data['val_labels_list']

        ###################
        # Concatenate batch
        ###################

        stacked_points = np.concatenate(p_list, axis=0)
        features = np.concatenate(f_list, axis=0)
        labels = np.concatenate(l_list, axis=0)
        frame_inds = np.array(fi_list, dtype=np.int32)
        frame_centers = np.stack(p0_list, axis=0)
        stack_lengths = np.array([pp.shape[0] for pp in p_list], dtype=np.int32)
        scales = np.array(s_list, dtype=np.float32)
        rots = np.stack(R_list, axis=0)

        # Input features (Use reflectance, input height or all coordinates)
        stacked_features = np.ones_like(stacked_points[:, :1], dtype=np.float32)
        if self.cfg.in_features_dim == 1:
            pass
        elif self.cfg.in_features_dim == 2:
            # Use original height coordinate
            stacked_features = np.hstack((stacked_features, features[:, 2:3]))
        elif self.cfg.in_features_dim == 3:
            # Use height + reflectance
            assert features.shape[1] > 3, "feat from dataset can not be None \
                        or try to set in_features_dim = 1, 2, 4"

            stacked_features = np.hstack((stacked_features, features[:, 2:4]))
        elif self.cfg.in_features_dim == 4:
            # Use all coordinates
            stacked_features = np.hstack((stacked_features, features[:, :3]))
        elif self.cfg.in_features_dim == 5:
<<<<<<< HEAD
            assert features.shape[1] >= 6, "feat from dataset should have \
                    at least 3 dims, or try to set in_features_dim = 1, 2, 4"

            # Use color + height
            stacked_features = np.hstack((stacked_features, features[:, 2:6]))
        elif self.cfg.in_features_dim >= 6:
=======
            stacked_features = np.hstack((stacked_features, features[:, 2:6]))
        elif self.cfg.in_features_dim > 5:
>>>>>>> ac6db93d
            assert features.shape[1] > 3, "feat from dataset can not be None \
                        or try to set in_features_dim = 1, 2, 4"

            # Use all coordinates + reflectance
            stacked_features = np.hstack((stacked_features, features))
        else:
            raise ValueError('in_features_dim should be >= 0')

        #######################
        # Create network inputs
        #######################
        #
        #   Points, neighbors, pooling indices for each layers
        #

        # Get the whole input list
        input_list = self.segmentation_inputs(stacked_points, stacked_features,
                                              labels.astype(np.int64),
                                              stack_lengths)

        # Add scale and rotation for testing
        input_list += [
            scales, rots, frame_inds, frame_centers, r_inds_list, r_mask_list,
            val_labels_list
        ]

        input_list = [self.cfg.num_layers] + input_list

        # Number of layers
        L = int(input_list[0])

        # Extract input tensors from the list of numpy array
        ind = 1
        self.points = [
            torch.from_numpy(nparray) for nparray in input_list[ind:ind + L]
        ]
        ind += L
        self.neighbors = [
            torch.from_numpy(nparray) for nparray in input_list[ind:ind + L]
        ]

        ind += L
        self.pools = [
            torch.from_numpy(nparray) for nparray in input_list[ind:ind + L]
        ]
        ind += L
        self.upsamples = [
            torch.from_numpy(nparray) for nparray in input_list[ind:ind + L]
        ]
        ind += L
        self.lengths = [
            torch.from_numpy(nparray) for nparray in input_list[ind:ind + L]
        ]
        ind += L
        self.features = torch.from_numpy(input_list[ind])
        ind += 1
        self.labels = torch.from_numpy(input_list[ind])
        ind += 1
        self.scales = torch.from_numpy(input_list[ind])
        ind += 1
        self.rots = torch.from_numpy(input_list[ind])
        ind += 1
        self.frame_inds = torch.from_numpy(input_list[ind])
        ind += 1
        self.frame_centers = torch.from_numpy(input_list[ind])
        ind += 1
        self.reproj_inds = input_list[ind]
        ind += 1
        self.reproj_masks = input_list[ind]
        ind += 1
        self.val_labels = input_list[ind]

        return

    # def __init__(self, input_list):
    #     print("batcher")
    #     print(len(input_list))
    #     # Get rid of batch dimension
    #     input_list = input_list[0]['data']

    #     # Number of layers
    #     L = int(input_list[0])

    #     # Extract input tensors from the list of numpy array
    #     ind = 1
    #     self.points = [
    #         torch.from_numpy(nparray) for nparray in input_list[ind:ind + L]
    #     ]
    #     ind += L
    #     self.neighbors = [
    #         torch.from_numpy(nparray) for nparray in input_list[ind:ind + L]
    #     ]
    #     ind += L
    #     self.pools = [
    #         torch.from_numpy(nparray) for nparray in input_list[ind:ind + L]
    #     ]
    #     ind += L
    #     self.upsamples = [
    #         torch.from_numpy(nparray) for nparray in input_list[ind:ind + L]
    #     ]
    #     ind += L
    #     self.lengths = [
    #         torch.from_numpy(nparray) for nparray in input_list[ind:ind + L]
    #     ]
    #     ind += L
    #     self.features = torch.from_numpy(input_list[ind])
    #     ind += 1
    #     self.labels = torch.from_numpy(input_list[ind])
    #     ind += 1
    #     self.scales = torch.from_numpy(input_list[ind])
    #     ind += 1
    #     self.rots = torch.from_numpy(input_list[ind])
    #     ind += 1
    #     self.frame_inds = torch.from_numpy(input_list[ind])
    #     ind += 1
    #     self.frame_centers = torch.from_numpy(input_list[ind])
    #     ind += 1
    #     self.reproj_inds = input_list[ind]
    #     ind += 1
    #     self.reproj_masks = input_list[ind]
    #     ind += 1
    #     self.val_labels = input_list[ind]

    #     return

    def big_neighborhood_filter(self, neighbors, layer):
        """
        Filter neighborhoods with max number of neighbors. Limit is set to keep XX% of the neighborhoods untouched.
        Limit is computed at initialization
        """

        # crop neighbors matrix
        if len(self.neighborhood_limits) > 0:
            return neighbors[:, :self.neighborhood_limits[layer]]
        else:
            return neighbors

    def segmentation_inputs(self, stacked_points, stacked_features, labels,
                            stack_lengths):

        # Starting radius of convolutions
        r_normal = self.cfg.first_subsampling_dl * self.cfg.conv_radius

        # Starting layer
        layer_blocks = []

        # Lists of inputs
        input_points = []
        input_neighbors = []
        input_pools = []
        input_upsamples = []
        input_stack_lengths = []
        deform_layers = []

        ######################
        # Loop over the blocks
        ######################

        arch = self.cfg.architecture

        for block_i, block in enumerate(arch):

            # Get all blocks of the layer
            if not ('pool' in block or 'strided' in block or
                    'global' in block or 'upsample' in block):
                layer_blocks += [block]
                continue

            # Convolution neighbors indices
            # *****************************

            deform_layer = False
            if layer_blocks:
                # Convolutions are done in this layer, compute the neighbors with the good radius
                if np.any(['deformable' in blck for blck in layer_blocks]):
                    r = r_normal * self.cfg.deform_radius / self.cfg.conv_radius
                    deform_layer = True
                else:
                    r = r_normal
                conv_i = batch_neighbors(stacked_points, stacked_points,
                                         stack_lengths, stack_lengths, r)

            else:
                # This layer only perform pooling, no neighbors required
                conv_i = np.zeros((0, 1), dtype=np.int32)

            # Pooling neighbors indices
            # *************************

            # If end of layer is a pooling operation
            if 'pool' in block or 'strided' in block:

                # New subsampling length
                dl = 2 * r_normal / self.cfg.conv_radius

                # Subsampled points
                pool_p, pool_b = batch_grid_subsampling(stacked_points,
                                                        stack_lengths,
                                                        sampleDl=dl)

                # Radius of pooled neighbors
                if 'deformable' in block:
                    r = r_normal * self.cfg.deform_radius / self.cfg.conv_radius
                    deform_layer = True
                else:
                    r = r_normal

                # Subsample indices
                pool_i = batch_neighbors(pool_p, stacked_points, pool_b,
                                         stack_lengths, r)

                # Upsample indices (with the radius of the next layer to keep wanted density)
                up_i = batch_neighbors(stacked_points, pool_p, stack_lengths,
                                       pool_b, 2 * r)

            else:
                # No pooling in the end of this layer, no pooling indices required
                pool_i = np.zeros((0, 1), dtype=np.int32)
                pool_p = np.zeros((0, 3), dtype=np.float32)
                pool_b = np.zeros((0,), dtype=np.int32)
                up_i = np.zeros((0, 1), dtype=np.int32)

            # Reduce size of neighbors matrices by eliminating furthest point
            conv_i = self.big_neighborhood_filter(conv_i, len(input_points))
            pool_i = self.big_neighborhood_filter(pool_i, len(input_points))
            if up_i.shape[0] > 0:
                up_i = self.big_neighborhood_filter(up_i, len(input_points) + 1)

            # Updating input lists
            input_points += [stacked_points]
            input_neighbors += [conv_i.astype(np.int64)]
            input_pools += [pool_i.astype(np.int64)]
            input_upsamples += [up_i.astype(np.int64)]
            input_stack_lengths += [stack_lengths]
            deform_layers += [deform_layer]

            # New points for next layer
            stacked_points = pool_p
            stack_lengths = pool_b

            # Update radius and reset blocks
            r_normal *= 2
            layer_blocks = []

            # Stop when meeting a global pooling or upsampling
            if 'global' in block or 'upsample' in block:
                break

        ###############
        # Return inputs
        ###############

        # list of network inputs
        li = input_points + input_neighbors + input_pools + input_upsamples + input_stack_lengths
        li += [stacked_features, labels]

        return li

    def pin_memory(self):
        """
        Manual pinning of the memory
        """

        self.points = [in_tensor.pin_memory() for in_tensor in self.points]
        self.neighbors = [
            in_tensor.pin_memory() for in_tensor in self.neighbors
        ]
        self.pools = [in_tensor.pin_memory() for in_tensor in self.pools]
        self.upsamples = [
            in_tensor.pin_memory() for in_tensor in self.upsamples
        ]
        self.lengths = [in_tensor.pin_memory() for in_tensor in self.lengths]
        self.features = self.features.pin_memory()
        self.labels = self.labels.pin_memory()
        self.scales = self.scales.pin_memory()
        self.rots = self.rots.pin_memory()
        self.frame_inds = self.frame_inds.pin_memory()
        self.frame_centers = self.frame_centers.pin_memory()

        return self

    def to(self, device):

        self.points = [in_tensor.to(device) for in_tensor in self.points]
        self.neighbors = [in_tensor.to(device) for in_tensor in self.neighbors]
        self.pools = [in_tensor.to(device) for in_tensor in self.pools]
        self.upsamples = [in_tensor.to(device) for in_tensor in self.upsamples]
        self.lengths = [in_tensor.to(device) for in_tensor in self.lengths]
        self.features = self.features.to(device)
        self.labels = self.labels.to(device)
        self.scales = self.scales.to(device)
        self.rots = self.rots.to(device)
        self.frame_inds = self.frame_inds.to(device)
        self.frame_centers = self.frame_centers.to(device)

        return self

    def unstack_points(self, layer=None):
        """Unstack the points"""
        return self.unstack_elements('points', layer)

    def unstack_neighbors(self, layer=None):
        """Unstack the neighbors indices"""
        return self.unstack_elements('neighbors', layer)

    def unstack_pools(self, layer=None):
        """Unstack the pooling indices"""
        return self.unstack_elements('pools', layer)

    def unstack_elements(self, element_name, layer=None, to_numpy=True):
        """
        Return a list of the stacked elements in the batch at a certain layer. If no layer is given, then return all
        layers
        """
        if element_name == 'points':
            elements = self.points
        elif element_name == 'neighbors':
            elements = self.neighbors
        elif element_name == 'pools':
            elements = self.pools[:-1]
        else:
            raise ValueError('Unknown element name: {:s}'.format(element_name))

        all_p_list = []
        for layer_i, layer_elems in enumerate(elements):

            if layer is None or layer == layer_i:

                i0 = 0
                p_list = []
                if element_name == 'pools':
                    lengths = self.lengths[layer_i + 1]
                else:
                    lengths = self.lengths[layer_i]

                for b_i, length in enumerate(lengths):

                    elem = layer_elems[i0:i0 + length]
                    if element_name == 'neighbors':
                        elem[elem >= self.points[layer_i].shape[0]] = -1
                        elem[elem >= 0] -= i0
                    elif element_name == 'pools':
                        elem[elem >= self.points[layer_i].shape[0]] = -1
                        elem[elem >= 0] -= torch.sum(
                            self.lengths[layer_i][:b_i])
                    i0 += length

                    if to_numpy:
                        p_list.append(elem.numpy())
                    else:
                        p_list.append(elem)

                if layer == layer_i:
                    return p_list

                all_p_list.append(p_list)

        return all_p_list


class ConcatBatcher(object):
    """docstring for BaseBatcher"""

    def __init__(self, device):
        super(ConcatBatcher, self).__init__()
        self.device = device

    def collate_fn(self, batches):
        batching_result = SemanticKittiCustomBatch(batches)
        batching_result.to(self.device)
        return {'data': batching_result, 'attr': []}<|MERGE_RESOLUTION|>--- conflicted
+++ resolved
@@ -83,17 +83,13 @@
             # Use all coordinates
             stacked_features = np.hstack((stacked_features, features[:, :3]))
         elif self.cfg.in_features_dim == 5:
-<<<<<<< HEAD
             assert features.shape[1] >= 6, "feat from dataset should have \
                     at least 3 dims, or try to set in_features_dim = 1, 2, 4"
 
             # Use color + height
             stacked_features = np.hstack((stacked_features, features[:, 2:6]))
         elif self.cfg.in_features_dim >= 6:
-=======
-            stacked_features = np.hstack((stacked_features, features[:, 2:6]))
-        elif self.cfg.in_features_dim > 5:
->>>>>>> ac6db93d
+
             assert features.shape[1] > 3, "feat from dataset can not be None \
                         or try to set in_features_dim = 1, 2, 4"
 
