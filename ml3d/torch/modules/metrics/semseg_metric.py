--- conflicted
+++ resolved
@@ -45,15 +45,9 @@
             per_class_accuracy /= label_mask.float().sum()
             n_total += label_mask.float().sum()
             accuracies.append(per_class_accuracy.cpu().item())
-<<<<<<< HEAD
-        # weighted accuracy
-        # accuracies.append((n_correct / n_total).cpu().item())
-        accuracies.append(np.nanmean(accuracies))
-=======
+
         # overall accuracy
         accuracies.append(np.nanmean(accuracies))
-        #accuracies = np.array(accuracies)
->>>>>>> ac6db93d
         return accuracies
 
     def iou(self, scores, labels):
@@ -87,9 +81,7 @@
             iou = iou / (pred_mask | labels_mask).float().sum()
             n_total += (pred_mask | labels_mask).float().sum()
             ious.append(iou.cpu().item())
-<<<<<<< HEAD
-        # weighted
-        # ious.append((n_correct / n_total).cpu().item())
+
         ious.append(np.nanmean(ious))
         return ious
 
@@ -165,8 +157,4 @@
         # accuracies.append(n_correct / n_total)
 
         accuracies.append(np.nanmean(accuracies))
-        return accuracies
-=======
-        ious.append(np.nanmean(ious))
-        return ious
->>>>>>> ac6db93d
+        return accuracies