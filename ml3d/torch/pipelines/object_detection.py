--- conflicted
+++ resolved
@@ -60,20 +60,11 @@
         model.eval()
 
         with torch.no_grad():
-<<<<<<< HEAD
-            while True:
-                inputs = model.inference_preprocess()
-                results = model(inputs['data'])
-
-                if model.inference_end(inputs, results):
-                    break
-=======
             inputs = torch.tensor([data['point']],
                                   dtype=torch.float32,
                                   device=self.device)
             results = model(inputs)
             boxes = model.inference_end(results)
->>>>>>> ce9fa1ed
 
         return boxes
 
@@ -115,7 +106,6 @@
         model.device = device
         dataset = self.dataset
 
-<<<<<<< HEAD
         cfg = self.cfg
         model.to(device)
 
@@ -190,42 +180,6 @@
                 #self.ious.append(iou)
 
             #self.scheduler.step()
-=======
-    def load_ckpt(self, ckpt_path=None, is_resume=True):
-        train_ckpt_dir = join(self.cfg.logs_dir, 'checkpoint')
-        make_dir(train_ckpt_dir)
-
-        if ckpt_path is None:
-            ckpt_path = latest_torch_ckpt(train_ckpt_dir)
-            if ckpt_path is not None and is_resume:
-                log.info('ckpt_path not given. Restore from the latest ckpt')
-            else:
-                log.info('Initializing from scratch.')
-                return
-
-        if not exists(ckpt_path):
-            raise FileNotFoundError(f' ckpt {ckpt_path} not found')
-
-        log.info(f'Loading checkpoint {ckpt_path}')
-        ckpt = torch.load(ckpt_path, map_location=self.device)
-        self.model.load_state_dict(ckpt['model_state_dict'])
-        if 'optimizer_state_dict' in ckpt and hasattr(self, 'optimizer'):
-            log.info(f'Loading checkpoint optimizer_state_dict')
-            self.optimizer.load_state_dict(ckpt['optimizer_state_dict'])
-        if 'scheduler_state_dict' in ckpt and hasattr(self, 'scheduler'):
-            log.info(f'Loading checkpoint scheduler_state_dict')
-            self.scheduler.load_state_dict(ckpt['scheduler_state_dict'])
-
-    def save_ckpt(self, epoch):
-        path_ckpt = join(self.cfg.logs_dir, 'checkpoint')
-        make_dir(path_ckpt)
-        torch.save(
-            dict(epoch=epoch, model_state_dict=self.model.state_dict()),
-            #optimizer_state_dict=self.optimizer.state_dict(),
-            #scheduler_state_dict=self.scheduler.state_dict()),
-            join(path_ckpt, f'ckpt_{epoch:05d}.pth'))
-        log.info(f'Epoch {epoch:3d}: save ckpt to {path_ckpt:s}')
->>>>>>> ce9fa1ed
 
             # --------------------- validation
             #model.eval()
