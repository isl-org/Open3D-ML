import torch
import logging
from tqdm import tqdm
import numpy as np
import re

from datetime import datetime

from os.path import exists, join
from torch.utils.data import DataLoader
from pathlib import Path

from .base_pipeline import BasePipeline
from ..dataloaders import TorchDataloader, ConcatBatcher
from torch.utils.tensorboard import SummaryWriter
from ..utils import latest_torch_ckpt
from ...utils import make_dir, PIPELINE, LogRecord, get_runid, code2md
from ...datasets.utils import BEVBox3D

from ...metrics.mAP import mAP

logging.setLogRecordFactory(LogRecord)
logging.basicConfig(
    level=logging.INFO,
    format='%(levelname)s - %(asctime)s - %(module)s - %(message)s',
)
log = logging.getLogger(__name__)


class ObjectDetection(BasePipeline):
    """Pipeline for object detection."""

    def __init__(self,
                 model,
                 dataset=None,
                 name='ObjectDetection',
                 main_log_dir='./logs/',
                 device='cuda',
                 split='train',
                 **kwargs):
        super().__init__(model=model,
                         dataset=dataset,
                         name=name,
                         main_log_dir=main_log_dir,
                         device=device,
                         split=split,
                         **kwargs)

    def run_inference(self, data):
        """Run inference on given data.

        Args:
            data: A raw data.

        Returns:
            Returns the inference results.
        """
        model = self.model

        model.eval()

        # If run_inference is called on raw data.
        if isinstance(data, dict):
            batcher = ConcatBatcher(self.device, model.cfg.name)
            data = batcher.collate_fn([{
                'data': data,
                'attr': {
                    'split': 'test'
                }
            }])

        data.to(self.device)

        with torch.no_grad():
            results = model(data)
            boxes = model.inference_end(results, data)

        return boxes

    def run_test(self):
        """Run test with test data split, computes mean average precision of the
        prediction results.
        """
        model = self.model
        dataset = self.dataset
        device = self.device
        cfg = self.cfg

        model.eval()

        timestamp = datetime.now().strftime('%Y-%m-%d_%H:%M:%S')

        log.info("DEVICE : {}".format(device))
        log_file_path = join(cfg.logs_dir, 'log_test_' + timestamp + '.txt')
        log.info("Logging in file : {}".format(log_file_path))
        log.addHandler(logging.FileHandler(log_file_path))

        batcher = ConcatBatcher(device, model.cfg.name)

        test_split = TorchDataloader(dataset=dataset.get_split('test'),
                                     preprocess=model.preprocess,
                                     transform=model.transform,
                                     use_cache=False,
                                     shuffle=False)
        test_loader = DataLoader(
            test_split,
            batch_size=cfg.test_batch_size,
            num_workers=cfg.get('num_workers', 4),
            pin_memory=cfg.get('pin_memory', True),
            collate_fn=batcher.collate_fn,
            worker_init_fn=lambda x: np.random.seed(x + np.uint32(
                torch.utils.data.get_worker_info().seed)))

        self.load_ckpt(model.cfg.ckpt_path)

        if cfg.get('test_compute_metric', True):
            self.run_valid()

        log.info("Started testing")
        self.test_ious = []

        pred = []
        with torch.no_grad():
            for data in tqdm(test_loader, desc='testing'):
                results = self.run_inference(data)
                pred.extend(results)
                dataset.save_test_result(results, data.attr)

    def run_valid(self):
        """Run validation with validation data split, computes mean average
        precision and the loss of the prediction results.
        """
        model = self.model
        dataset = self.dataset
        device = self.device
        cfg = self.cfg

        model.eval()

        timestamp = datetime.now().strftime('%Y-%m-%d_%H:%M:%S')

        log.info("DEVICE : {}".format(device))
        log_file_path = join(cfg.logs_dir, 'log_valid_' + timestamp + '.txt')
        log.info("Logging in file : {}".format(log_file_path))
        log.addHandler(logging.FileHandler(log_file_path))

        batcher = ConcatBatcher(device, model.cfg.name)

        valid_dataset = dataset.get_split('validation')
        valid_split = TorchDataloader(dataset=valid_dataset,
                                      preprocess=model.preprocess,
                                      transform=model.transform,
                                      use_cache=dataset.cfg.use_cache,
                                      shuffle=True,
                                      steps_per_epoch=dataset.cfg.get(
                                          'steps_per_epoch_valid', None))
        valid_loader = DataLoader(
            valid_split,
            batch_size=cfg.val_batch_size,
            num_workers=cfg.get('num_workers', 4),
            pin_memory=cfg.get('pin_memory', False),
            collate_fn=batcher.collate_fn,
            worker_init_fn=lambda x: np.random.seed(x + np.uint32(
                torch.utils.data.get_worker_info().seed)))

        log.info("Started validation")

        self.valid_losses = {}

        pred = []
        gt = []
        with torch.no_grad():
            for data in tqdm(valid_loader, desc='validation'):
                data.to(device)
                results = model(data)
                loss = model.loss(results, data)
                for l, v in loss.items():
                    if not l in self.valid_losses:
                        self.valid_losses[l] = []
                    self.valid_losses[l].append(v.cpu().numpy())

                # convert to bboxes for mAP evaluation
                boxes = model.inference_end(results, data)
                pred.extend([BEVBox3D.to_dicts(b) for b in boxes])
                gt.extend([BEVBox3D.to_dicts(b) for b in data.bbox_objs])

        sum_loss = 0
        desc = "validation - "
        for l, v in self.valid_losses.items():
            desc += " %s: %.03f" % (l, np.mean(v))
            sum_loss += np.mean(v)
        desc += " > loss: %.03f" % sum_loss

        log.info(desc)

        overlaps = cfg.get("overlaps", [0.5])
        similar_classes = cfg.get("similar_classes", {})
        difficulties = cfg.get("difficulties", [0])

        ap = mAP(pred,
                 gt,
                 model.classes,
                 difficulties,
                 overlaps,
                 similar_classes=similar_classes)

        log.info("")
        log.info("=============== mAP BEV ===============")
        log.info(("class \\ difficulty  " +
                  "{:>5} " * len(difficulties)).format(*difficulties))
        for i, c in enumerate(model.classes):
            log.info(("{:<20} " + "{:>5.2f} " * len(difficulties)).format(
                c + ":", *ap[i, :, 0]))
        log.info("Overall: {:.2f}".format(np.mean(ap[:, -1])))
        self.valid_losses["mAP BEV"] = np.mean(ap[:, -1])

        ap = mAP(pred,
                 gt,
                 model.classes,
                 difficulties,
                 overlaps,
                 similar_classes=similar_classes,
                 bev=False)
        log.info("")
        log.info("=============== mAP  3D ===============")
        log.info(("class \\ difficulty  " +
                  "{:>5} " * len(difficulties)).format(*difficulties))
        for i, c in enumerate(model.classes):
            log.info(("{:<20} " + "{:>5.2f} " * len(difficulties)).format(
                c + ":", *ap[i, :, 0]))
        log.info("Overall: {:.2f}".format(np.mean(ap[:, -1])))
        self.valid_losses["mAP 3D"] = np.mean(ap[:, -1])

    def run_train(self):
        """Run training with train data split."""
<<<<<<< HEAD
        torch.manual_seed(
            self.rng.integers(100000))  # Random reproducible seed for torch
=======
        torch.manual_seed(self.rng.integers(np.iinfo(
            np.int32).max))  # Random reproducible seed for torch
>>>>>>> bc35e1c9
        model = self.model
        device = self.device
        dataset = self.dataset

        cfg = self.cfg

        log.info("DEVICE : {}".format(device))
        timestamp = datetime.now().strftime('%Y-%m-%d_%H:%M:%S')

        log_file_path = join(cfg.logs_dir, 'log_train_' + timestamp + '.txt')
        log.info("Logging in file : {}".format(log_file_path))
        log.addHandler(logging.FileHandler(log_file_path))

        batcher = ConcatBatcher(device, model.cfg.name)

        train_dataset = dataset.get_split('training')
        train_split = TorchDataloader(dataset=train_dataset,
                                      preprocess=model.preprocess,
                                      transform=model.transform,
                                      use_cache=dataset.cfg.use_cache,
                                      steps_per_epoch=dataset.cfg.get(
                                          'steps_per_epoch_train', None))
        train_loader = DataLoader(
            train_split,
            batch_size=cfg.batch_size,
            num_workers=cfg.get('num_workers', 4),
            pin_memory=cfg.get('pin_memory', False),
            collate_fn=batcher.collate_fn,
            worker_init_fn=lambda x: np.random.seed(x + np.uint32(
                torch.utils.data.get_worker_info().seed))
        )  # numpy expects np.uint32, whereas torch returns np.uint64.

        self.optimizer, self.scheduler = model.get_optimizer(cfg.optimizer)

        is_resume = model.cfg.get('is_resume', True)
        start_ep = self.load_ckpt(model.cfg.ckpt_path, is_resume=is_resume)

        dataset_name = dataset.name if dataset is not None else ''
        tensorboard_dir = join(
            self.cfg.train_sum_dir,
            model.__class__.__name__ + '_' + dataset_name + '_torch')
        runid = get_runid(tensorboard_dir)
        self.tensorboard_dir = join(self.cfg.train_sum_dir,
                                    runid + '_' + Path(tensorboard_dir).name)

        writer = SummaryWriter(self.tensorboard_dir)
        self.save_config(writer)
        log.info("Writing summary in {}.".format(self.tensorboard_dir))

        log.info("Started training")
        for epoch in range(start_ep, cfg.max_epoch + 1):
            log.info(f'=== EPOCH {epoch:d}/{cfg.max_epoch:d} ===')
            model.train()

            self.losses = {}

            process_bar = tqdm(train_loader, desc='training')
            for data in process_bar:
                data.to(device)
                results = model(data)
                loss = model.loss(results, data)
                loss_sum = sum(loss.values())

                self.optimizer.zero_grad()
                loss_sum.backward()
                if model.cfg.get('grad_clip_norm', -1) > 0:
                    torch.nn.utils.clip_grad_value_(model.parameters(),
                                                    model.cfg.grad_clip_norm)
                self.optimizer.step()
                desc = "training - "
                for l, v in loss.items():
                    if not l in self.losses:
                        self.losses[l] = []
                    self.losses[l].append(v.cpu().detach().numpy())
                    desc += " %s: %.03f" % (l, v.cpu().detach().numpy())
                desc += " > loss: %.03f" % loss_sum.cpu().detach().numpy()
                process_bar.set_description(desc)
                process_bar.refresh()

            if self.scheduler is not None:
                self.scheduler.step()

            # --------------------- validation
            if (epoch % cfg.get("validation_freq", 1)) == 0:
                self.run_valid()

            self.save_logs(writer, epoch)

            if epoch % cfg.save_ckpt_freq == 0:
                self.save_ckpt(epoch)

    def save_logs(self, writer, epoch):
        for key, val in self.losses.items():
            writer.add_scalar("train/" + key, np.mean(val), epoch)

        if (epoch % cfg.get("validation_freq", 1)) == 0:
            for key, val in self.valid_losses.items():
                writer.add_scalar("valid/" + key, np.mean(val), epoch)

    def load_ckpt(self, ckpt_path=None, is_resume=True):
        train_ckpt_dir = join(self.cfg.logs_dir, 'checkpoint')
        make_dir(train_ckpt_dir)

        epoch = 0
        if ckpt_path is None:
            ckpt_path = latest_torch_ckpt(train_ckpt_dir)
            if ckpt_path is not None and is_resume:
                log.info('ckpt_path not given. Restore from the latest ckpt')
                epoch = int(re.findall(r'\d+', ckpt_path)[-1]) + 1
            else:
                log.info('Initializing from scratch.')
                return epoch

        if not exists(ckpt_path):
            raise FileNotFoundError(f' ckpt {ckpt_path} not found')

        log.info(f'Loading checkpoint {ckpt_path}')
        ckpt = torch.load(ckpt_path, map_location=self.device)

        self.model.load_state_dict(ckpt['model_state_dict'])
        if 'optimizer_state_dict' in ckpt and hasattr(self, 'optimizer'):
            log.info(f'Loading checkpoint optimizer_state_dict')
            self.optimizer.load_state_dict(ckpt['optimizer_state_dict'])
        if 'scheduler_state_dict' in ckpt and hasattr(self, 'scheduler'):
            log.info(f'Loading checkpoint scheduler_state_dict')
            self.scheduler.load_state_dict(ckpt['scheduler_state_dict'])

        return epoch

    def save_ckpt(self, epoch):
        path_ckpt = join(self.cfg.logs_dir, 'checkpoint')
        make_dir(path_ckpt)
        torch.save(
            dict(epoch=epoch,
                 model_state_dict=self.model.state_dict(),
                 optimizer_state_dict=self.optimizer.state_dict()),
            #scheduler_state_dict=self.scheduler.state_dict()),
            join(path_ckpt, f'ckpt_{epoch:05d}.pth'))
        log.info(f'Epoch {epoch:3d}: save ckpt to {path_ckpt:s}')

    def save_config(self, writer):
        """Save experiment configuration with tensorboard summary."""
        if hasattr(self, 'cfg_tb'):
            writer.add_text("Description/Open3D-ML", self.cfg_tb['readme'], 0)
            writer.add_text("Description/Command line", self.cfg_tb['cmd_line'],
                            0)
            writer.add_text('Configuration/Dataset',
                            code2md(self.cfg_tb['dataset'], language='json'), 0)
            writer.add_text('Configuration/Model',
                            code2md(self.cfg_tb['model'], language='json'), 0)
            writer.add_text('Configuration/Pipeline',
                            code2md(self.cfg_tb['pipeline'], language='json'),
                            0)


PIPELINE._register_module(ObjectDetection, "torch")<|MERGE_RESOLUTION|>--- conflicted
+++ resolved
@@ -233,13 +233,8 @@
 
     def run_train(self):
         """Run training with train data split."""
-<<<<<<< HEAD
-        torch.manual_seed(
-            self.rng.integers(100000))  # Random reproducible seed for torch
-=======
         torch.manual_seed(self.rng.integers(np.iinfo(
             np.int32).max))  # Random reproducible seed for torch
->>>>>>> bc35e1c9
         model = self.model
         device = self.device
         dataset = self.dataset
