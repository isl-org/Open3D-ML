--- conflicted
+++ resolved
@@ -23,11 +23,8 @@
 # import pyprof
 # pyprof.init(enable_function_stack=True)
 
-<<<<<<< HEAD
-=======
 import open3d as o3d
 
->>>>>>> 978fb2b3
 logging.setLogRecordFactory(LogRecord)
 logging.basicConfig(
     level=logging.INFO,
@@ -193,13 +190,8 @@
                 pred.extend([BEVBox3D.to_dicts(b) for b in boxes])
                 gt.extend([BEVBox3D.to_dicts(b) for b in data.bbox_objs])
                 # Record visualization for the last iteration
-<<<<<<< HEAD
-                if process_bar.n == process_bar.total - 1:
-                    self.visual['valid'] = self.get_visual(boxes, data)
-=======
                 # if process_bar.n == process_bar.total - 1:
                 self.visual['valid'] = self.get_visual(boxes, data)
->>>>>>> 978fb2b3
 
             if no_bboxes > 0:
                 log.warning("No bounding box labels in " +
@@ -317,12 +309,8 @@
             no_bboxes = 0
             process_bar = tqdm(train_loader, desc='training')
             for data in process_bar:
-<<<<<<< HEAD
-                if any([bbox.numel() == 0 for bbox in data.bboxes]):
-=======
                 if (len(data.bboxes) == 0 or
                         any([bbox.numel() == 0 for bbox in data.bboxes])):
->>>>>>> 978fb2b3
                     no_bboxes += 1
                     continue
                 data.to(device)
@@ -386,22 +374,14 @@
         max_pts = 0
         max_faces = 0
         pcd_range = np.array(self.model.point_cloud_range).reshape((2, 3))
-<<<<<<< HEAD
-        pcd_range_bbox = BoundingBox3D(pcd_range.mean(axis=0), [0, 1, 0],
-                                       [0, 0, 1], [1, 0, 0],
-=======
         pcd_range_bbox = BoundingBox3D(pcd_range.mean(axis=0), [0, 0, 1],
                                        [0, 1, 0], [1, 0, 0],
->>>>>>> 978fb2b3
                                        pcd_range[1] - pcd_range[0], 0, 1.0)
         for infer_bboxes, gt_bboxes, pointcloud in zip(infer_bboxes_batch,
                                                        inputs_batch.bbox_objs,
                                                        inputs_batch.point):
-<<<<<<< HEAD
-=======
             for bb in gt_bboxes:  # LUT needs label_class to be int id, not str
                 bb.label_class = self.dataset.cat2label[bb.label_class]
->>>>>>> 978fb2b3
             gt_bboxes.append(pcd_range_bbox)
             gt_points, gt_colors, gt_faces = BoundingBox3D.create_trimesh(
                 gt_bboxes, lut=self.dataset.label_lut)
@@ -420,8 +400,6 @@
             input_pcd.append(
                 pointcloud[pcd_subsample, :].cpu().detach().numpy())
 
-<<<<<<< HEAD
-=======
             # pcd = o3d.geometry.PointCloud()
             # pcd.points = o3d.utility.Vector3dVector(input_pcd[-1])
             # o3d.visualization.draw_geometries([
@@ -431,7 +409,6 @@
             #     BoundingBox3D.create_lines(infer_bboxes)
             # ])
 
->>>>>>> 978fb2b3
         points = np.stack(
             [np.pad(p, ((0, max_pts - p.shape[0]), (0, 0))) for p in points])
         colors = np.stack(
@@ -452,8 +429,6 @@
         return visual_dict
 
     def save_logs(self, writer, epoch):
-<<<<<<< HEAD
-=======
         # orthographic_camera = {
         #     "cls": "OrthographicCamera",
         #     "left": self.model.point_cloud_range[0],
@@ -470,40 +445,20 @@
         #     "near": self.model.point_cloud_range[2],
         #     "far": self.model.point_cloud_range[5]
         # }
->>>>>>> 978fb2b3
         bbox_config = {
             "material": {
                 "cls": "MeshBasicMaterial",
                 "wireframe": True
             },
-<<<<<<< HEAD
-            "camera": {
-                "cls": "OrthographicCamera",
-                "near": 0.25,
-                "far": 3.5
-            }
-        }
-        pcd_config = {
-            "camera": {
-                "cls": "OrthographicCamera",
-                "near": 0.25,
-                "far": 3.5
-            }
-        }
-=======
             # "camera": camera
         }
         pcd_config = {}  # {"camera": perspective_camera}
         # Losses / metrics
->>>>>>> 978fb2b3
         for key, val in self.losses.items():
             writer.add_scalar("train/" + key, np.mean(val), epoch)
         for key, value in self.valid_losses.items():
             writer.add_scalar("valid/" + key, np.mean(value), epoch)
-<<<<<<< HEAD
-=======
         # Inputs / feaatures / outputs
->>>>>>> 978fb2b3
         for stage in ('train', 'valid'):
             for key, value in self.visual[stage].items():
                 if key == "bboxes":
@@ -518,15 +473,11 @@
                                     vertices=torch.from_numpy(value),
                                     config_dict=pcd_config,
                                     global_step=epoch)
-<<<<<<< HEAD
-                else:
-=======
                 elif key == "weights":  # Weights / biases
                     for weights_key, weights_value in value.items():
                         writer.add_histogram(weights_key, weights_value, epoch)
 
                 else:  # Intermediate features
->>>>>>> 978fb2b3
                     writer.add_images(f"{stage}/features/{key}",
                                       value,
                                       global_step=epoch)
