import torch, pickle
import torch.nn as nn
import numpy as np
import logging
import sys

from datetime import datetime
from tqdm import tqdm
from torch.utils.tensorboard import SummaryWriter
from torch.utils.data import Dataset, IterableDataset, DataLoader
from pathlib import Path
from sklearn.metrics import confusion_matrix

from os.path import exists, join, isfile, dirname, abspath

from .base_pipeline import BasePipeline
from ..dataloaders import get_sampler, TorchDataloader, DefaultBatcher, ConcatBatcher
from ..utils import latest_torch_ckpt
from ..modules.losses import SemSegLoss
from ..modules.metrics import SemSegMetric
from ...utils import make_dir, LogRecord, Config, PIPELINE, get_runid, code2md
from ...datasets.utils import DataProcessing
from ...datasets import InferenceDummySplit

logging.setLogRecordFactory(LogRecord)
logging.basicConfig(
    level=logging.INFO,
    format='%(levelname)s - %(asctime)s - %(module)s - %(message)s',
)
log = logging.getLogger(__name__)


class SemanticSegmentation(BasePipeline):
    """This class allows you to perform semantic segmentation for both training
    and inference using the Torch. This pipeline has multiple stages: Pre-
    processing, loading dataset, testing, and inference or training.

    **Example:**
        This example loads the Semantic Segmentation and performs a training using the SemanticKITTI dataset.

            import torch, pickle
            import torch.nn as nn

            from .base_pipeline import BasePipeline
            from torch.utils.tensorboard import SummaryWriter
            from ..dataloaders import get_sampler, TorchDataloader, DefaultBatcher, ConcatBatcher

            Mydataset = TorchDataloader(dataset=dataset.get_split('training')),
            MyModel = SemanticSegmentation(self,model,dataset=Mydataset, name='SemanticSegmentation',
            name='MySemanticSegmentation',
            batch_size=4,
            val_batch_size=4,
            test_batch_size=3,
            max_epoch=100,
            learning_rate=1e-2,
            lr_decays=0.95,
            save_ckpt_freq=20,
            adam_lr=1e-2,
            scheduler_gamma=0.95,
            momentum=0.98,
            main_log_dir='./logs/',
            device='gpu',
            split='train',
            train_sum_dir='train_log')

    **Args:**
            dataset: The 3D ML dataset class. You can use the base dataset, sample datasets , or a custom dataset.
            model: The model to be used for building the pipeline.
            name: The name of the current training.
            batch_size: The batch size to be used for training.
            val_batch_size: The batch size to be used for validation.
            test_batch_size: The batch size to be used for testing.
            max_epoch: The maximum size of the epoch to be used for training.
            leanring_rate: The hyperparameter that controls the weights during training. Also, known as step size.
            lr_decays: The learning rate decay for the training.
            save_ckpt_freq: The frequency in which the checkpoint should be saved.
            adam_lr: The leanring rate to be applied for Adam optimization.
            scheduler_gamma: The decaying factor associated with the scheduler.
            momentum: The momentum that accelerates the training rate schedule.
            main_log_dir: The directory where logs are stored.
            device: The device to be used for training.
            split: The dataset split to be used. In this example, we have used "train".
            train_sum_dir: The directory where the trainig summary is stored.

    **Returns:**
            class: The corresponding class.
    """

    def __init__(
            self,
            model,
            dataset=None,
            name='SemanticSegmentation',
            batch_size=4,
            val_batch_size=4,
            test_batch_size=3,
            max_epoch=100,  # maximum epoch during training
            learning_rate=1e-2,  # initial learning rate
            lr_decays=0.95,
            save_ckpt_freq=20,
            adam_lr=1e-2,
            scheduler_gamma=0.95,
            momentum=0.98,
            main_log_dir='./logs/',
            device='gpu',
            split='train',
            train_sum_dir='train_log',
            **kwargs):

        super().__init__(model=model,
                         dataset=dataset,
                         name=name,
                         batch_size=batch_size,
                         val_batch_size=val_batch_size,
                         test_batch_size=test_batch_size,
                         max_epoch=max_epoch,
                         learning_rate=learning_rate,
                         lr_decays=lr_decays,
                         save_ckpt_freq=save_ckpt_freq,
                         adam_lr=adam_lr,
                         scheduler_gamma=scheduler_gamma,
                         momentum=momentum,
                         main_log_dir=main_log_dir,
                         device=device,
                         split=split,
                         train_sum_dir=train_sum_dir,
                         **kwargs)
        """
        Run inference on given data.

        Args:
            data: A raw data.
        Returns:
            Returns the inference results.
        """

    def run_inference(self, data):
        cfg = self.cfg
        model = self.model
        device = self.device

        model.to(device)
        model.device = device
        model.eval()

        batcher = self.get_batcher(device)
        infer_dataset = InferenceDummySplit(data)
        self.dataset_split = infer_dataset
        infer_sampler = infer_dataset.sampler
        infer_split = TorchDataloader(dataset=infer_dataset,
                                      preprocess=model.preprocess,
                                      transform=model.transform,
                                      sampler=infer_sampler,
                                      use_cache=False)
        infer_loader = DataLoader(infer_split,
                                  batch_size=cfg.batch_size,
                                  sampler=get_sampler(infer_sampler),
                                  collate_fn=batcher.collate_fn)

        model.trans_point_sampler = infer_sampler.get_point_sampler()
        self.curr_cloud_id = -1
        self.test_probs = []
        self.test_labels = []
        self.ori_test_probs = []
        self.ori_test_labels = []

        with torch.no_grad():
            for step, inputs in enumerate(infer_loader):
                results = model(inputs['data'])
                self.update_tests(infer_sampler, inputs, results)

        inference_result = {
            'predict_labels': self.ori_test_labels.pop(),
            'predict_scores': self.ori_test_probs.pop()
        }

        metric = SemSegMetric()
        metric.update(torch.tensor(inference_result['predict_scores']),
                      torch.tensor(data['label']))
        log.info(f"Accuracy : {metric.acc()}")
        log.info(f"IoU : {metric.iou()}")

        return inference_result

    """
    Run the test using the data passed.
    
    """

    def run_test(self):
        model = self.model
        dataset = self.dataset
        device = self.device
        cfg = self.cfg
        model.device = device
        model.to(device)
        model.eval()

        timestamp = datetime.now().strftime('%Y-%m-%d_%H:%M:%S')
        metric = SemSegMetric()

        log.info("DEVICE : {}".format(device))
        log_file_path = join(cfg.logs_dir, 'log_test_' + timestamp + '.txt')
        log.info("Logging in file : {}".format(log_file_path))
        log.addHandler(logging.FileHandler(log_file_path))

        batcher = self.get_batcher(device)

        test_dataset = dataset.get_split('test')
        test_sampler = test_dataset.sampler
        test_split = TorchDataloader(dataset=test_dataset,
                                     preprocess=model.preprocess,
                                     transform=model.transform,
                                     sampler=test_sampler,
                                     use_cache=dataset.cfg.use_cache)
        test_loader = DataLoader(test_split,
                                 batch_size=cfg.test_batch_size,
                                 sampler=get_sampler(test_sampler),
                                 collate_fn=batcher.collate_fn)

        self.dataset_split = test_dataset

        self.load_ckpt(model.cfg.ckpt_path)

        model.trans_point_sampler = test_sampler.get_point_sampler()
        self.curr_cloud_id = -1
        self.test_probs = []
        self.test_labels = []
        self.ori_test_probs = []
        self.ori_test_labels = []

        log.info("Started testing")

        with torch.no_grad():
            for step, inputs in enumerate(test_loader):
                if hasattr(inputs['data'], 'to'):
                    inputs['data'].to(device)
                results = model(inputs['data'])
                self.update_tests(test_sampler, inputs, results)

                if self.complete_infer:
                    inference_result = {
                        'predict_labels': self.ori_test_labels.pop(),
                        'predict_scores': self.ori_test_probs.pop()
                    }
                    attr = self.dataset_split.get_attr(test_sampler.cloud_id)
                    dataset.save_test_result(inference_result, attr)

        log.info("Finished testing")

    """
    Update tests using sampler, inputs, and results.
    
    """

    def update_tests(self, sampler, inputs, results):
        split = sampler.split
        end_threshold = 0.5
        if self.curr_cloud_id != sampler.cloud_id:
            self.curr_cloud_id = sampler.cloud_id
            num_points = sampler.possibilities[sampler.cloud_id].shape[0]
            self.pbar = tqdm(total=num_points,
                             desc="{} {}/{}".format(split, self.curr_cloud_id,
                                                    len(sampler.dataset)))
            self.pbar_update = 0
            self.test_probs.append(
                np.zeros(shape=[num_points, self.model.cfg.num_classes],
                         dtype=np.float16))
            self.test_labels.append(np.zeros(shape=[num_points],
                                             dtype=np.int16))
            self.complete_infer = False

        this_possiblility = sampler.possibilities[sampler.cloud_id]
        self.pbar.update(this_possiblility[this_possiblility > end_threshold].shape[0] \
            - self.pbar_update)
        self.pbar_update = this_possiblility[
            this_possiblility > end_threshold].shape[0]
        self.test_probs[self.curr_cloud_id], self.test_labels[self.curr_cloud_id] \
            = self.model.update_probs(inputs, results,
                self.test_probs[self.curr_cloud_id],
                self.test_labels[self.curr_cloud_id])

        if split in ['test'] and this_possiblility[this_possiblility > end_threshold].shape[0] \
          == this_possiblility.shape[0]:

            proj_inds = self.model.preprocess(
                self.dataset_split.get_data(self.curr_cloud_id), {
                    'split': split
                }).get('proj_inds', None)
            if proj_inds is None:
                proj_inds = np.arange(
                    self.test_probs[self.curr_cloud_id].shape[0])
            self.ori_test_probs.append(
                self.test_probs[self.curr_cloud_id][proj_inds])
            self.ori_test_labels.append(
                self.test_labels[self.curr_cloud_id][proj_inds])
            self.complete_infer = True

    """
    Run the training on the self model.
    
    """

    def run_train(self):
<<<<<<< HEAD
        torch.manual_seed(
            self.rng.integers(100000))  # Random reproducible seed for torch
=======
        torch.manual_seed(self.rng.integers(np.iinfo(
            np.int32).max))  # Random reproducible seed for torch
>>>>>>> bc35e1c9
        model = self.model
        device = self.device
        model.device = device
        dataset = self.dataset

        cfg = self.cfg
        model.to(device)

        log.info("DEVICE : {}".format(device))
        timestamp = datetime.now().strftime('%Y-%m-%d_%H:%M:%S')

        log_file_path = join(cfg.logs_dir, 'log_train_' + timestamp + '.txt')
        log.info("Logging in file : {}".format(log_file_path))
        log.addHandler(logging.FileHandler(log_file_path))

        Loss = SemSegLoss(self, model, dataset, device)
        self.metric_train = SemSegMetric()
        self.metric_val = SemSegMetric()

        self.batcher = self.get_batcher(device)

        train_dataset = dataset.get_split('train')
        train_sampler = train_dataset.sampler
        train_split = TorchDataloader(dataset=train_dataset,
                                      preprocess=model.preprocess,
                                      transform=model.transform,
                                      sampler=train_sampler,
                                      use_cache=dataset.cfg.use_cache,
                                      steps_per_epoch=dataset.cfg.get(
                                          'steps_per_epoch_train', None))

        train_loader = DataLoader(
            train_split,
            batch_size=cfg.batch_size,
            sampler=get_sampler(train_sampler),
            num_workers=cfg.get('num_workers', 2),
            pin_memory=cfg.get('pin_memory', True),
            collate_fn=self.batcher.collate_fn,
            worker_init_fn=lambda x: np.random.seed(x + np.uint32(
                torch.utils.data.get_worker_info().seed))
        )  # numpy expects np.uint32, whereas torch returns np.uint64.

        valid_dataset = dataset.get_split('validation')
        valid_sampler = valid_dataset.sampler
        valid_split = TorchDataloader(dataset=valid_dataset,
                                      preprocess=model.preprocess,
                                      transform=model.transform,
                                      sampler=valid_sampler,
                                      use_cache=dataset.cfg.use_cache,
                                      steps_per_epoch=dataset.cfg.get(
                                          'steps_per_epoch_valid', None))

        valid_loader = DataLoader(
            valid_split,
            batch_size=cfg.val_batch_size,
            sampler=get_sampler(valid_sampler),
            num_workers=cfg.get('num_workers', 2),
            pin_memory=cfg.get('pin_memory', True),
            collate_fn=self.batcher.collate_fn,
            worker_init_fn=lambda x: np.random.seed(x + np.uint32(
                torch.utils.data.get_worker_info().seed)))

        self.optimizer, self.scheduler = model.get_optimizer(cfg)

        is_resume = model.cfg.get('is_resume', True)
        self.load_ckpt(model.cfg.ckpt_path, is_resume=is_resume)

        dataset_name = dataset.name if dataset is not None else ''
        tensorboard_dir = join(
            self.cfg.train_sum_dir,
            model.__class__.__name__ + '_' + dataset_name + '_torch')
        runid = get_runid(tensorboard_dir)
        self.tensorboard_dir = join(self.cfg.train_sum_dir,
                                    runid + '_' + Path(tensorboard_dir).name)

        writer = SummaryWriter(self.tensorboard_dir)
        self.save_config(writer)
        log.info("Writing summary in {}.".format(self.tensorboard_dir))

        log.info("Started training")

        for epoch in range(0, cfg.max_epoch + 1):

            log.info(f'=== EPOCH {epoch:d}/{cfg.max_epoch:d} ===')
            model.train()
            self.metric_train.reset()
            self.metric_val.reset()
            self.losses = []
            model.trans_point_sampler = train_sampler.get_point_sampler()

            for step, inputs in enumerate(tqdm(train_loader, desc='training')):
                if hasattr(inputs['data'], 'to'):
                    inputs['data'].to(device)
                self.optimizer.zero_grad()
                results = model(inputs['data'])
                loss, gt_labels, predict_scores = model.get_loss(
                    Loss, results, inputs, device)

                if predict_scores.size()[-1] == 0:
                    continue

                loss.backward()
                if model.cfg.get('grad_clip_norm', -1) > 0:
                    torch.nn.utils.clip_grad_value_(model.parameters(),
                                                    model.cfg.grad_clip_norm)
                self.optimizer.step()

                self.metric_train.update(predict_scores, gt_labels)

                self.losses.append(loss.cpu().item())

            self.scheduler.step()

            # --------------------- validation
            model.eval()
            self.valid_losses = []
            model.trans_point_sampler = valid_sampler.get_point_sampler()

            with torch.no_grad():
                for step, inputs in enumerate(
                        tqdm(valid_loader, desc='validation')):
                    if hasattr(inputs['data'], 'to'):
                        inputs['data'].to(device)

                    results = model(inputs['data'])
                    loss, gt_labels, predict_scores = model.get_loss(
                        Loss, results, inputs, device)

                    if predict_scores.size()[-1] == 0:
                        continue

                    self.metric_val.update(predict_scores, gt_labels)

                    self.valid_losses.append(loss.cpu().item())

            self.save_logs(writer, epoch)

            if epoch % cfg.save_ckpt_freq == 0:
                self.save_ckpt(epoch)

    """
    Get the batcher to be used based on the device and split.
    
    """

    def get_batcher(self, device, split='training'):

        batcher_name = getattr(self.model.cfg, 'batcher')

        if batcher_name == 'DefaultBatcher':
            batcher = DefaultBatcher()
        elif batcher_name == 'ConcatBatcher':
            batcher = ConcatBatcher(device, self.model.cfg.name)
        else:
            batcher = None
        return batcher

    """
    Save logs from the training and send results to TensorBoard.
    
    """

    def save_logs(self, writer, epoch):

        train_accs = self.metric_train.acc()
        val_accs = self.metric_val.acc()

        train_ious = self.metric_train.iou()
        val_ious = self.metric_val.iou()

        loss_dict = {
            'Training loss': np.mean(self.losses),
            'Validation loss': np.mean(self.valid_losses)
        }
        acc_dicts = [{
            'Training accuracy': acc,
            'Validation accuracy': val_acc
        } for acc, val_acc in zip(train_accs, val_accs)]

        iou_dicts = [{
            'Training IoU': iou,
            'Validation IoU': val_iou
        } for iou, val_iou in zip(train_ious, val_ious)]

        for key, val in loss_dict.items():
            writer.add_scalar(key, val, epoch)
        for key, val in acc_dicts[-1].items():
            writer.add_scalar("{}/ Overall".format(key), val, epoch)
        for key, val in iou_dicts[-1].items():
            writer.add_scalar("{}/ Overall".format(key), val, epoch)

        log.info(f"Loss train: {loss_dict['Training loss']:.3f} "
                 f" eval: {loss_dict['Validation loss']:.3f}")
        log.info(f"Mean acc train: {acc_dicts[-1]['Training accuracy']:.3f} "
                 f" eval: {acc_dicts[-1]['Validation accuracy']:.3f}")
        log.info(f"Mean IoU train: {iou_dicts[-1]['Training IoU']:.3f} "
                 f" eval: {iou_dicts[-1]['Validation IoU']:.3f}")

    def load_ckpt(self, ckpt_path=None, is_resume=True):
        """Load a checkpoint. You must pass the checkpoint and indicate if you want to resume."""
        train_ckpt_dir = join(self.cfg.logs_dir, 'checkpoint')
        make_dir(train_ckpt_dir)

        if ckpt_path is None:
            ckpt_path = latest_torch_ckpt(train_ckpt_dir)
            if ckpt_path is not None and is_resume:
                log.info('ckpt_path not given. Restore from the latest ckpt')
            else:
                log.info('Initializing from scratch.')
                return

        if not exists(ckpt_path):
            raise FileNotFoundError(f' ckpt {ckpt_path} not found')

        log.info(f'Loading checkpoint {ckpt_path}')
        ckpt = torch.load(ckpt_path, map_location=self.device)
        self.model.load_state_dict(ckpt['model_state_dict'])
        if 'optimizer_state_dict' in ckpt and hasattr(self, 'optimizer'):
            log.info(f'Loading checkpoint optimizer_state_dict')
            self.optimizer.load_state_dict(ckpt['optimizer_state_dict'])
        if 'scheduler_state_dict' in ckpt and hasattr(self, 'scheduler'):
            log.info(f'Loading checkpoint scheduler_state_dict')
            self.scheduler.load_state_dict(ckpt['scheduler_state_dict'])

    """
    Save a checkpoint at the passed epoch.
    
    """

    def save_ckpt(self, epoch):
        path_ckpt = join(self.cfg.logs_dir, 'checkpoint')
        make_dir(path_ckpt)
        torch.save(
            dict(epoch=epoch,
                 model_state_dict=self.model.state_dict(),
                 optimizer_state_dict=self.optimizer.state_dict(),
                 scheduler_state_dict=self.scheduler.state_dict()),
            join(path_ckpt, f'ckpt_{epoch:05d}.pth'))
        log.info(f'Epoch {epoch:3d}: save ckpt to {path_ckpt:s}')

    """
    Save experiment configuration with Torch summary.
    
    """

    def save_config(self, writer):
        """Save experiment configuration with tensorboard summary."""
        if hasattr(self, 'cfg_tb'):
            writer.add_text("Description/Open3D-ML", self.cfg_tb['readme'], 0)
            writer.add_text("Description/Command line", self.cfg_tb['cmd_line'],
                            0)
            writer.add_text('Configuration/Dataset',
                            code2md(self.cfg_tb['dataset'], language='json'), 0)
            writer.add_text('Configuration/Model',
                            code2md(self.cfg_tb['model'], language='json'), 0)
            writer.add_text('Configuration/Pipeline',
                            code2md(self.cfg_tb['pipeline'], language='json'),
                            0)


PIPELINE._register_module(SemanticSegmentation, "torch")<|MERGE_RESOLUTION|>--- conflicted
+++ resolved
@@ -302,13 +302,8 @@
     """
 
     def run_train(self):
-<<<<<<< HEAD
-        torch.manual_seed(
-            self.rng.integers(100000))  # Random reproducible seed for torch
-=======
         torch.manual_seed(self.rng.integers(np.iinfo(
             np.int32).max))  # Random reproducible seed for torch
->>>>>>> bc35e1c9
         model = self.model
         device = self.device
         model.device = device
