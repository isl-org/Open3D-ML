#coding: future_fstrings
import torch
import torch.nn as nn
import numpy as np
import random
import time

from pathlib import Path
from sklearn.neighbors import KDTree
from torch.utils.tensorboard import SummaryWriter
from torch.utils.data import Dataset, IterableDataset, DataLoader, Sampler, BatchSampler

# use relative import for being compatible with Open3d main repo
from .base_model import BaseModel
from ..utils import helper_torch
from ..dataloaders import DefaultBatcher
from ..modules.losses import filter_valid_label
from ...datasets.utils import (DataProcessing, trans_normalize, trans_augment,
                               trans_crop_pc)
from ...utils import MODEL


class RandLANet(BaseModel):

    def __init__(
            self,
            name='RandLANet',
            k_n=16,  # KNN,
            num_layers=4,  # Number of layers
            num_points=4096 * 11,  # Number of input points
            num_classes=19,  # Number of valid classes
            ignored_label_inds=[0],
            sub_sampling_ratio=[4, 4, 4, 4],
            dim_input=3,  # 3 + feature_dimension.
            dim_feature=8,
            dim_output=[16, 64, 128, 256],
            grid_size=0.06,
            batcher='DefaultBatcher',
            ckpt_path=None,
            weight_decay=0.0,
            **kwargs):

        super().__init__(name=name,
                         k_n=k_n,
                         num_layers=num_layers,
                         num_points=num_points,
                         num_classes=num_classes,
                         ignored_label_inds=ignored_label_inds,
                         sub_sampling_ratio=sub_sampling_ratio,
                         dim_input=dim_input,
                         dim_feature=dim_feature,
                         dim_output=dim_output,
                         grid_size=grid_size,
                         batcher=batcher,
                         ckpt_path=ckpt_path,
                         weight_decay=weight_decay,
                         **kwargs)
        cfg = self.cfg

        dim_feature = cfg.dim_feature
        self.fc0 = nn.Linear(cfg.dim_input, dim_feature)
        self.batch_normalization = nn.BatchNorm2d(dim_feature, eps=1e-6)

        d_encoder_list = []

        # Encoder
        for i in range(cfg.num_layers):
            name = 'Encoder_layer_' + str(i)
            self.init_dilated_res_block(dim_feature, cfg.dim_output[i], name)
            dim_feature = cfg.dim_output[i] * 2
            if i == 0:
                d_encoder_list.append(dim_feature)
            d_encoder_list.append(dim_feature)

        feature = helper_torch.conv2d(True, dim_feature, dim_feature)
        setattr(self, 'decoder_0', feature)

        # Decoder
        for j in range(cfg.num_layers):
            name = 'Decoder_layer_' + str(j)
            dim_input = d_encoder_list[-j - 2] + dim_feature
            dim_output = d_encoder_list[-j - 2]

            f_decoder_i = helper_torch.conv2d_transpose(True, dim_input,
                                                        dim_output)
            setattr(self, name, f_decoder_i)
            dim_feature = d_encoder_list[-j - 2]

        f_layer_fc1 = helper_torch.conv2d(True, dim_feature, 64)
        setattr(self, 'fc1', f_layer_fc1)

        f_layer_fc2 = helper_torch.conv2d(True, 64, 32)
        setattr(self, 'fc2', f_layer_fc2)

        f_layer_fc3 = helper_torch.conv2d(False,
                                          32,
                                          cfg.num_classes,
                                          activation=False)
        setattr(self, 'fc', f_layer_fc3)

        self.m_dropout = nn.Dropout(0.5)

    def get_optimizer(self, cfg_pipeline):
        optimizer = torch.optim.Adam(self.parameters(),
                                     lr=cfg_pipeline.adam_lr,
                                     weight_decay=self.cfg.weight_decay)
        scheduler = torch.optim.lr_scheduler.ExponentialLR(
            optimizer, cfg_pipeline.scheduler_gamma)
        return optimizer, scheduler

    def get_loss(self, Loss, results, inputs, device):
        """
        Runs the loss on outputs of the model
        :param outputs: logits
        :param labels: labels
        :return: loss
        """
        cfg = self.cfg
        labels = inputs['data']['labels']

        scores, labels = filter_valid_label(results, labels, cfg.num_classes,
                                            cfg.ignored_label_inds, device)

        loss = Loss.weighted_CrossEntropyLoss(scores, labels)

        return loss, labels, scores

    def transform(self, data, attr, min_posbility_idx=None):
        cfg = self.cfg
        inputs = dict()

        pc = data['point'].copy()
        label = data['label'].copy()
        feat = data['feat'].copy() if data['feat'] is not None else None
        tree = data['search_tree']

        if min_posbility_idx is None:  # training
            pick_idx = np.random.choice(len(pc), 1)
        else:
            pick_idx = min_posbility_idx

        selected_pc, feat, label, selected_idx = \
            trans_crop_pc(pc, feat, label, tree, pick_idx, self.cfg.num_points)

        if min_posbility_idx is not None:
            dists = np.sum(np.square((selected_pc).astype(np.float32)), axis=1)
            delta = np.square(1 - dists / np.max(dists))
            self.possibility[selected_idx] += delta
            inputs['point_inds'] = selected_idx
        pc = selected_pc

        t_normalize = cfg.get('t_normalize', None)
        pc, feat = trans_normalize(pc, feat, t_normalize)

        if attr['split'] in ['training', 'train']:
            t_augment = cfg.get('t_augment', None)
            pc = trans_augment(pc, t_augment)

        if feat is None:
            feat = pc.copy()
        else:
            feat = np.concatenate([pc, feat], axis=1)

        assert cfg.dim_input == feat.shape[
            1], "Wrong feature dimension, please update dim_input(3 + feature_dimension) in config"

        features = feat
        input_points = []
        input_neighbors = []
        input_pools = []
        input_up_samples = []

        for i in range(cfg.num_layers):
            neighbour_idx = DataProcessing.knn_search(pc, pc, cfg.k_n)

            sub_points = pc[:pc.shape[0] // cfg.sub_sampling_ratio[i], :]
            pool_i = neighbour_idx[:pc.shape[0] // cfg.sub_sampling_ratio[i], :]
            up_i = DataProcessing.knn_search(sub_points, pc, 1)
            input_points.append(pc)
            input_neighbors.append(neighbour_idx.astype(np.int64))
            input_pools.append(pool_i.astype(np.int64))
            input_up_samples.append(up_i.astype(np.int64))
            pc = sub_points

        inputs['xyz'] = input_points
        inputs['neigh_idx'] = input_neighbors
        inputs['sub_idx'] = input_pools
        inputs['interp_idx'] = input_up_samples
        inputs['features'] = features

        inputs['labels'] = label.astype(np.int64)
        return inputs

    def inference_begin(self, data):
        self.test_smooth = 0.98
        attr = {'split': 'test'}
        self.inference_ori_data = data
        self.inference_data = self.preprocess(data, attr)
        self.inference_proj_inds = self.inference_data['proj_inds']
        num_points = self.inference_data['search_tree'].data.shape[0]
        self.possibility = np.random.rand(num_points) * 1e-3
        self.test_probs = np.zeros(shape=[num_points, self.cfg.num_classes],
                                   dtype=np.float16)
        self.batcher = DefaultBatcher()

    def inference_preprocess(self):
        min_posbility_idx = np.argmin(self.possibility)
        attr = {'split': 'test'}
        data = self.transform(self.inference_data, attr, min_posbility_idx)
        inputs = {'data': data, 'attr': attr}
        inputs = self.batcher.collate_fn([inputs])
        self.inference_input = inputs

        return inputs

    def inference_end(self, inputs, results):

        results = torch.reshape(results, (-1, self.cfg.num_classes))
        m_softmax = torch.nn.Softmax(dim=-1)
        results = m_softmax(results)
        results = results.cpu().data.numpy()
        probs = np.reshape(results, [-1, self.cfg.num_classes])

        pred_l = np.argmax(probs, 1)

        inds = inputs['data']['point_inds'][0, :]
        self.test_probs[inds] = self.test_smooth * self.test_probs[inds] + (
            1 - self.test_smooth) * probs

<<<<<<< HEAD
        print(np.min(self.possibility))

=======
>>>>>>> 80a07433
        if np.min(self.possibility) > 0.5:
            pred_labels = np.argmax(self.test_probs, 1)

            pred_labels = pred_labels[self.inference_proj_inds]
            test_probs = self.test_probs[self.inference_proj_inds]
            inference_result = {
                'predict_labels': pred_labels,
                'predict_scores': test_probs
            }
            data = self.inference_ori_data
            acc = (pred_labels == data['label'] - 1).mean()

            self.inference_result = inference_result
            return True
        else:
            return False

    def preprocess(self, data, attr):
        cfg = self.cfg

        points = np.array(data['point'][:, 0:3], dtype=np.float32)

        if 'label' not in data.keys() or data['label'] is None:
            labels = np.zeros((points.shape[0],), dtype=np.int32)
        else:
            labels = np.array(data['label'], dtype=np.int32).reshape((-1,))

        if 'feat' not in data.keys() or data['feat'] is None:
            feat = None
        else:
            feat = np.array(data['feat'], dtype=np.float32)

        split = attr['split']

        data = dict()

        if (feat is None):
            sub_points, sub_labels = DataProcessing.grid_subsampling(
                points, labels=labels, grid_size=cfg.grid_size)
            sub_feat = None

        else:
            sub_points, sub_feat, sub_labels = DataProcessing.grid_subsampling(
                points, features=feat, labels=labels, grid_size=cfg.grid_size)

        search_tree = KDTree(sub_points)

        data['point'] = sub_points
        data['feat'] = sub_feat
        data['label'] = sub_labels
        data['search_tree'] = search_tree

        if split in ["test", "testing"]:
            proj_inds = np.squeeze(
                search_tree.query(points, return_distance=False))
            proj_inds = proj_inds.astype(np.int32)
            data['proj_inds'] = proj_inds

        return data

    def init_att_pooling(self, d, dim_output, name):
        att_activation = nn.Linear(d, d)
        setattr(self, name + 'fc', att_activation)

        f_agg = helper_torch.conv2d(True, d, dim_output)
        setattr(self, name + 'mlp', f_agg)

    def init_building_block(self, dim_input, dim_output, name):
        f_pc = helper_torch.conv2d(True, 10, dim_input)
        setattr(self, name + 'mlp1', f_pc)

        self.init_att_pooling(dim_input * 2, dim_output // 2,
                              name + 'att_pooling_1')

        f_xyz = helper_torch.conv2d(True, dim_input, dim_output // 2)
        setattr(self, name + 'mlp2', f_xyz)

        self.init_att_pooling(dim_input * 2, dim_output, name + 'att_pooling_2')

    def init_dilated_res_block(self, dim_input, dim_output, name):
        f_pc = helper_torch.conv2d(True, dim_input, dim_output // 2)
        setattr(self, name + 'mlp1', f_pc)

        self.init_building_block(dim_output // 2, dim_output, name + 'LFA')

        f_pc = helper_torch.conv2d(True,
                                   dim_output,
                                   dim_output * 2,
                                   activation=False)
        setattr(self, name + 'mlp2', f_pc)

        shortcut = helper_torch.conv2d(True,
                                       dim_input,
                                       dim_output * 2,
                                       activation=False)
        setattr(self, name + 'shortcut', shortcut)

    def forward_gather_neighbour(self, pc, neighbor_idx):
        # pc:           BxNxd
        # neighbor_idx: BxNxK
        B, N, K = neighbor_idx.size()
        d = pc.size()[2]

        extended_idx = neighbor_idx.unsqueeze(1).expand(B, d, N, K)
        extended_coords = pc.transpose(-2, -1).unsqueeze(-1).expand(B, d, N, K)
        features = torch.gather(extended_coords, 2, extended_idx)

        return features

    def forward_att_pooling(self, feature_set, name):
        # feature_set: BxdxNxK
        batch_size = feature_set.size()[0]
        num_points = feature_set.size()[2]
        num_neigh = feature_set.size()[3]
        d = feature_set.size()[1]

        f_reshaped = torch.reshape(feature_set.permute(0, 2, 3, 1),
                                   (-1, num_neigh, d))

        m_dense = getattr(self, name + 'fc')
        att_activation = m_dense(f_reshaped)

        m_softmax = nn.Softmax(dim=1)
        att_scores = m_softmax(att_activation)

        # print("att_scores = ", att_scores.shape)
        f_agg = f_reshaped * att_scores
        f_agg = torch.sum(f_agg, dim=1, keepdim=True)
        f_agg = torch.reshape(f_agg, (batch_size, num_points, 1, d))
        f_agg = f_agg.permute(0, 3, 1, 2)

        m_conv2d = getattr(self, name + 'mlp')
        f_agg = m_conv2d(f_agg)

        return f_agg

    def forward_relative_pos_encoding(self, xyz, neigh_idx):
        B, N, K = neigh_idx.size()
        neighbor_xyz = self.forward_gather_neighbour(xyz, neigh_idx)

        xyz_tile = xyz.transpose(-2, -1).unsqueeze(-1).expand(B, 3, N, K)
        #xyz_tile = xyz.unsqueeze(2).repeat(1, 1, neigh_idx.size()[-1], 1)

        relative_xyz = xyz_tile - neighbor_xyz
        relative_dis = torch.sqrt(
            torch.sum(torch.square(relative_xyz), dim=1, keepdim=True))
        relative_feature = torch.cat(
            [relative_dis, relative_xyz, xyz_tile, neighbor_xyz], axis=1)

        return relative_feature

    def forward_building_block(self, xyz, feature, neigh_idx, name):
        f_xyz = self.forward_relative_pos_encoding(xyz, neigh_idx)
        m_conv2d = getattr(self, name + 'mlp1')
        f_xyz = m_conv2d(f_xyz)

        feature = feature.transpose(1, 2)
        f_neighbours = self.forward_gather_neighbour(
            torch.squeeze(feature, axis=3), neigh_idx)
        f_concat = torch.cat([f_neighbours, f_xyz], axis=1)

        f_pc_agg = self.forward_att_pooling(f_concat, name + 'att_pooling_1')

        m_conv2d = getattr(self, name + 'mlp2')
        f_xyz = m_conv2d(f_xyz)

        f_pc_agg = f_pc_agg.transpose(1, 2)
        f_neighbours = self.forward_gather_neighbour(
            torch.squeeze(f_pc_agg, axis=3), neigh_idx)
        f_concat = torch.cat([f_neighbours, f_xyz], axis=1)
        f_pc_agg = self.forward_att_pooling(f_concat, name + 'att_pooling_2')

        return f_pc_agg

    def forward_dilated_res_block(self, feature, xyz, neigh_idx, dim_output,
                                  name):
        m_conv2d = getattr(self, name + 'mlp1')
        f_pc = m_conv2d(feature)

        f_pc = self.forward_building_block(xyz, f_pc, neigh_idx, name + 'LFA')

        m_conv2d = getattr(self, name + 'mlp2')
        f_pc = m_conv2d(f_pc)

        m_conv2d = getattr(self, name + 'shortcut')
        shortcut = m_conv2d(feature)

        m_leakyrelu = nn.LeakyReLU(0.2)

        result = m_leakyrelu(f_pc + shortcut)
        return result

    def forward(self, inputs):
        device = self.device
        xyz = [arr.to(device) for arr in inputs['xyz']]
        neigh_idx = [arr.to(device) for arr in inputs['neigh_idx']]
        interp_idx = [arr.to(device) for arr in inputs['interp_idx']]
        sub_idx = [arr.to(device) for arr in inputs['sub_idx']]
        feature = inputs['features'].to(device)

        m_dense = getattr(self, 'fc0')
        feature = m_dense(feature).transpose(-2, -1).unsqueeze(-1)

        m_bn = getattr(self, 'batch_normalization')
        feature = m_bn(feature)

        m_leakyrelu = nn.LeakyReLU(0.2)
        feature = m_leakyrelu(feature)

        # B d N 1
        # B N 1 d
        # Encoder
        f_encoder_list = []
        for i in range(self.cfg.num_layers):
            name = 'Encoder_layer_' + str(i)
            f_encoder_i = self.forward_dilated_res_block(
                feature, xyz[i], neigh_idx[i], self.cfg.dim_output[i], name)
            f_sampled_i = self.random_sample(f_encoder_i, sub_idx[i])
            feature = f_sampled_i
            if i == 0:
                f_encoder_list.append(f_encoder_i)
            f_encoder_list.append(f_sampled_i)

        m_conv2d = getattr(self, 'decoder_0')
        feature = m_conv2d(f_encoder_list[-1])

        # Decoder
        f_decoder_list = []
        for j in range(self.cfg.num_layers):
            f_interp_i = self.nearest_interpolation(feature, interp_idx[-j - 1])
            name = 'Decoder_layer_' + str(j)

            m_transposeconv2d = getattr(self, name)
            concat_feature = torch.cat([f_encoder_list[-j - 2], f_interp_i],
                                       dim=1)
            f_decoder_i = m_transposeconv2d(concat_feature)

            feature = f_decoder_i
            f_decoder_list.append(f_decoder_i)

        m_conv2d = getattr(self, 'fc1')
        f_layer_fc1 = m_conv2d(f_decoder_list[-1])

        m_conv2d = getattr(self, 'fc2')
        f_layer_fc2 = m_conv2d(f_layer_fc1)

        f_layer_drop = self.m_dropout(f_layer_fc2)

        test_hidden = f_layer_fc2.permute(0, 2, 3, 1)

        m_conv2d = getattr(self, 'fc')
        f_layer_fc3 = m_conv2d(f_layer_drop)

        f_out = f_layer_fc3.squeeze(3).transpose(1, 2)

        return f_out

    @staticmethod
    def random_sample(feature, pool_idx):
        """
        :param feature: [B, d, N, 1] input features matrix
        :param pool_idx: [B, N', max_num] N' < N, N' is the selected position after pooling
        :return: pool_features = [B, N', d] pooled features matrix
        """

        feature = feature.squeeze(3)
        num_neigh = pool_idx.size()[2]
        batch_size = feature.size()[0]
        d = feature.size()[1]

        pool_idx = torch.reshape(pool_idx, (batch_size, -1))

        pool_idx = pool_idx.unsqueeze(2).expand(batch_size, -1, d)

        feature = feature.transpose(1, 2)
        pool_features = torch.gather(feature, 1, pool_idx)
        pool_features = torch.reshape(pool_features,
                                      (batch_size, -1, num_neigh, d))
        pool_features, _ = torch.max(pool_features, 2, keepdim=True)
        pool_features = pool_features.permute(0, 3, 1, 2)

        return pool_features

    @staticmethod
    def nearest_interpolation(feature, interp_idx):
        """
        :param feature: [B, d, N] input features matrix
        :param interp_idx: [B, up_num_points, 1] nearest neighbour index
        :return: [B, up_num_points, d] interpolated features matrix
        """
        feature = feature.squeeze(3)
        d = feature.size(1)
        batch_size = interp_idx.size()[0]
        up_num_points = interp_idx.size()[1]

        interp_idx = torch.reshape(interp_idx, (batch_size, up_num_points))
        interp_idx = interp_idx.unsqueeze(1).expand(batch_size, d, -1)

        interpolatedim_features = torch.gather(feature, 2, interp_idx)
        interpolatedim_features = interpolatedim_features.unsqueeze(3)
        return interpolatedim_features


MODEL._register_module(RandLANet, 'torch')<|MERGE_RESOLUTION|>--- conflicted
+++ resolved
@@ -227,11 +227,6 @@
         self.test_probs[inds] = self.test_smooth * self.test_probs[inds] + (
             1 - self.test_smooth) * probs
 
-<<<<<<< HEAD
-        print(np.min(self.possibility))
-
-=======
->>>>>>> 80a07433
         if np.min(self.possibility) > 0.5:
             pred_labels = np.argmax(self.test_probs, 1)
 
