#***************************************************************************************/
#
#    Based on MMDetection3D Library (Apache 2.0 license):
#    https://github.com/open-mmlab/mmdetection3d
#
#    Copyright 2018-2019 Open-MMLab.
#
#    Licensed under the Apache License, Version 2.0 (the "License");
#    you may not use this file except in compliance with the License.
#    You may obtain a copy of the License at
#
#        http://www.apache.org/licenses/LICENSE-2.0
#
#    Unless required by applicable law or agreed to in writing, software
#    distributed under the License is distributed on an "AS IS" BASIS,
#    WITHOUT WARRANTIES OR CONDITIONS OF ANY KIND, either express or implied.
#    See the License for the specific language governing permissions and
#    limitations under the License.
#
#***************************************************************************************/

import torch
from torch import nn
from torch.nn import functional as F
from torch.nn.modules.utils import _pair

from functools import partial
import numpy as np

from open3d.ml.torch.ops import voxelize, ragged_to_dense

from ...vis.boundingbox import BEVBox3D

from .base_model_objdet import BaseModel

from ...utils import MODEL
from ..utils.objdet_helper import Anchor3DRangeGenerator, BBoxCoder, multiclass_nms, limit_period, get_paddings_indicator, bbox_overlaps, box3d_to_bev2d
from ..modules.losses.focal_loss import FocalLoss
from ..modules.losses.smooth_L1 import SmoothL1Loss
from ..modules.losses.cross_entropy import CrossEntropyLoss


class PointPillars(BaseModel):
    """Object detection model. 
    Based on the PointPillars architecture 
    https://github.com/nutonomy/second.pytorch.

    Args:
        name (string): Name of model.
            Default to "PointPillars".
        voxel_size: voxel edge lengths with format [x, y, z].
        point_cloud_range: The valid range of point coordinates as
            [x_min, y_min, z_min, x_max, y_max, z_max].
        voxelize: Config of PointPillarsVoxelization module.
        voxelize_encoder: Config of PillarFeatureNet module.
        scatter: Config of PointPillarsScatter module.
        backbone: Config of backbone module (SECOND).
        neck: Config of neck module (SECONDFPN).
        head: Config of anchor head module.
    """

    def __init__(self,
                 name="PointPillars",
                 voxel_size=[0.16, 0.16, 4],
                 point_cloud_range=[0, -40.0, -3, 70.0, 40.0, 1],
                 voxelize={},
                 voxel_encoder={},
                 scatter={},
                 backbone={},
                 neck={},
                 head={},
                 loss={},
                 **kwargs):

        super().__init__(name=name, **kwargs)
        self.point_cloud_range = point_cloud_range

        self.voxel_layer = PointPillarsVoxelization(
            point_cloud_range=point_cloud_range,
            voxel_size=voxel_size,
            **voxelize)
        self.voxel_encoder = PillarFeatureNet(
            point_cloud_range=point_cloud_range,
            voxel_size=voxel_size,
            **voxel_encoder)
        self.middle_encoder = PointPillarsScatter(**scatter)

        self.backbone = SECOND(**backbone)
        self.neck = SECONDFPN(**neck)
        self.bbox_head = Anchor3DHead(**head)

        self.loss_cls = FocalLoss(**loss.get("focal_loss", {}))
        self.loss_bbox = SmoothL1Loss(**loss.get("smooth_l1", {}))
        self.loss_dir = CrossEntropyLoss(**loss.get("cross_entropy", {}))

    def extract_feats(self, points):
        """Extract features from points."""
        voxels, num_points, coors = self.voxelize(points)
        voxel_features = self.voxel_encoder(voxels, num_points, coors)
        batch_size = coors[-1, 0].item() + 1
        x = self.middle_encoder(voxel_features, coors, batch_size)
        x = self.backbone(x)
        x = self.neck(x)
        return x

    @torch.no_grad()
    def voxelize(self, points):
        """Apply hard voxelization to points."""
        voxels, coors, num_points = [], [], []
        for res in points:
            res_voxels, res_coors, res_num_points = self.voxel_layer(res)
            voxels.append(res_voxels)
            coors.append(res_coors)
            num_points.append(res_num_points)
        voxels = torch.cat(voxels, dim=0)
        num_points = torch.cat(num_points, dim=0)
        coors_batch = []
        for i, coor in enumerate(coors):
            coor_pad = F.pad(coor, (1, 0), mode='constant', value=i)
            coors_batch.append(coor_pad)
        coors_batch = torch.cat(coors_batch, dim=0)
        return voxels, num_points, coors_batch

    def forward(self, inputs):
        x = self.extract_feats(inputs)
        outs = self.bbox_head(x)
        return outs

    def get_optimizer(self, cfg):
        optimizer = torch.optim.AdamW(self.parameters(), **cfg)
        return optimizer, None

    def loss(self, results, inputs):
        scores, bboxes, dirs = results
        gt_labels = inputs['labels']
        gt_bboxes = inputs['bboxes']

        # generate and filter bboxes
        target_bboxes, target_idx, pos_idx, neg_idx = self.bbox_head.assign_bboxes(
            bboxes, gt_bboxes)

        avg_factor = pos_idx.size(0)

        # classification loss
        scores = scores.permute(
            (0, 2, 3, 1)).reshape(-1, self.bbox_head.num_classes)
        target_labels = torch.full((scores.size(0),),
                                   self.bbox_head.num_classes,
                                   device=scores.device,
                                   dtype=gt_labels[0].dtype)
        target_labels[pos_idx] = torch.cat(gt_labels, axis=0)[target_idx]

        loss_cls = self.loss_cls(scores[torch.cat([pos_idx, neg_idx], axis=0)],
                                 target_labels[torch.cat([pos_idx, neg_idx],
                                                         axis=0)],
                                 avg_factor=avg_factor)

        # remove invalid labels
        cond = (target_labels[pos_idx] >= 0) & (target_labels[pos_idx] <
                                                self.bbox_head.num_classes)
        pos_idx = pos_idx[cond]
        target_idx = target_idx[cond]
        target_bboxes = target_bboxes[cond]

        bboxes = bboxes.permute(
            (0, 2, 3, 1)).reshape(-1, self.bbox_head.box_code_size)[pos_idx]
        dirs = dirs.permute((0, 2, 3, 1)).reshape(-1, 2)[pos_idx]

        if len(pos_idx) > 0:
            # direction classification loss
            # to discrete bins
            target_dirs = torch.cat(gt_bboxes, axis=0)[target_idx][:, -1]
            target_dirs = limit_period(target_dirs, 0, 2 * np.pi)
            target_dirs = (target_dirs / np.pi).long()

            loss_dir = self.loss_dir(dirs, target_dirs, avg_factor=avg_factor)

            # bbox loss
            # sinus difference transformation
            r0 = torch.sin(bboxes[:, -1:]) * torch.cos(target_bboxes[:, -1:])
            r1 = torch.cos(bboxes[:, -1:]) * torch.sin(target_bboxes[:, -1:])

            bboxes = torch.cat([bboxes[:, :-1], r0], axis=-1)
            target_bboxes = torch.cat([target_bboxes[:, :-1], r1], axis=-1)

            loss_bbox = self.loss_bbox(bboxes,
                                       target_bboxes,
                                       avg_factor=avg_factor)
        else:
            loss_bbox = bboxes.sum()
            loss_dir = dirs.sum()

        return {
            'loss_cls': loss_cls,
            'loss_bbox': loss_bbox,
            'loss_dir': loss_dir
        }

    def preprocess(self, data, attr):
        points = np.array(data['point'][:, 0:4], dtype=np.float32)

        min_val = np.array(self.point_cloud_range[:3])
        max_val = np.array(self.point_cloud_range[3:])

        points = points[np.where(
            np.all(np.logical_and(points[:, :3] >= min_val,
                                  points[:, :3] < max_val),
                   axis=-1))]

        return {
            'point': points,
            'bboxes': data['bounding_boxes'],
            'calib': data['calib']
        }

    def transform(self, data, attr):
<<<<<<< HEAD
        points = torch.tensor([data['point']],
                               dtype=torch.float32,
                               device=self.device)
=======
        points = torch.tensor(data['point'],
                              dtype=torch.float32,
                              device=self.device)

        labels = torch.tensor([bb.label_class for bb in data['bboxes']],
                              dtype=torch.int64,
                              device=self.device)
        bboxes = torch.tensor([bb.to_xyzwhlr() for bb in data['bboxes']],
                              dtype=torch.float32,
                              device=self.device)
>>>>>>> d3f11a2f

        return {
            'point': points,
<<<<<<< HEAD
=======
            'bboxes': [bboxes],
>>>>>>> d3f11a2f
            'labels': [labels],
            'bboxes': [bboxes], 
            'calib': data['calib']
        }

    def inference_end(self, results, inputs):
        bboxes_b, scores_b, labels_b = self.bbox_head.get_bboxes(*results)

        inference_result = []

        calib = inputs['calib']
        world_cam = np.transpose(calib['R0_rect'] @ calib['Tr_velo2cam'])
        cam_img = np.transpose(calib['P2'])

        for _bboxes, _scores, _labels in zip(bboxes_b, scores_b, labels_b):
            bboxes = _bboxes.cpu().numpy()
            scores = _scores.cpu().numpy()
            labels = _labels.cpu().numpy()
            inference_result.append([])

            for bbox, score, label in zip(bboxes, scores, labels):
                dim = bbox[[3, 5, 4]]
                pos = bbox[:3] + [0, 0, dim[1] / 2]
                yaw = bbox[-1]
                inference_result[-1].append(
                    BEVBox3D(pos, dim, yaw, label, score, world_cam, cam_img))

        return inference_result


MODEL._register_module(PointPillars, 'torch')


class PointPillarsVoxelization(torch.nn.Module):

    def __init__(self,
                 voxel_size,
                 point_cloud_range,
                 max_num_points=32,
                 max_voxels=[16000, 40000]):
        """Voxelization layer for the PointPillars model.

        Args:
            voxel_size: voxel edge lengths with format [x, y, z].
            point_cloud_range: The valid range of point coordinates as
                [x_min, y_min, z_min, x_max, y_max, z_max].
            max_num_points: The maximum number of points per voxel.
            max_voxels: The maximum number of voxels. May be a tuple with
                values for training and testing.
        """
        super().__init__()
        self.voxel_size = torch.Tensor(voxel_size)
        self.point_cloud_range = point_cloud_range
        self.points_range_min = torch.Tensor(point_cloud_range[:3])
        self.points_range_max = torch.Tensor(point_cloud_range[3:])

        self.max_num_points = max_num_points
        if isinstance(max_voxels, tuple) or isinstance(max_voxels, list):
            self.max_voxels = max_voxels
        else:
            self.max_voxels = _pair(max_voxels)

    def forward(self, points_feats):
        """Forward function

        Args:
            points_feats: Tensor with point coordinates and features. The shape
                is [N, 3+C] with N as the number of points and C as the number 
                of feature channels.
        Returns:
            (out_voxels, out_coords, out_num_points).
            - out_voxels is a dense list of point coordinates and features for 
              each voxel. The shape is [num_voxels, max_num_points, 3+C].
            - out_coords is tensor with the integer voxel coords and shape
              [num_voxels,3]. Note that the order of dims is [z,y,x].
            - out_num_points is a 1D tensor with the number of points for each
              voxel.
        """
        if self.training:
            max_voxels = self.max_voxels[0]
        else:
            max_voxels = self.max_voxels[1]

        points = points_feats[:, :3]

        ans = voxelize(points, self.voxel_size, self.points_range_min,
                       self.points_range_max, self.max_num_points, max_voxels)

        # prepend row with zeros which maps to index 0 which maps to void points.
        feats = torch.cat(
            [torch.zeros_like(points_feats[0:1, :]), points_feats])

        # create dense matrix of indices. index 0 maps to the zero vector.
        voxels_point_indices_dense = ragged_to_dense(
            ans.voxel_point_indices, ans.voxel_point_row_splits,
            self.max_num_points, torch.tensor(-1)) + 1

        out_voxels = feats[voxels_point_indices_dense]
        out_coords = ans.voxel_coords[:, [2, 1, 0]].contiguous()
        out_num_points = ans.voxel_point_row_splits[
            1:] - ans.voxel_point_row_splits[:-1]

        return out_voxels, out_coords, out_num_points


class PFNLayer(nn.Module):
    """Pillar Feature Net Layer.

    The Pillar Feature Net is composed of a series of these layers, but the
    PointPillars paper results only used a single PFNLayer.

    Args:
        in_channels (int): Number of input channels.
        out_channels (int): Number of output channels.
        last_layer (bool): If last_layer, there is no concatenation of
            features.
        mode (str): Pooling model to gather features inside voxels.
            Default to 'max'.
    """

    def __init__(self, in_channels, out_channels, last_layer=False, mode='max'):

        super().__init__()
        self.fp16_enabled = False
        self.name = 'PFNLayer'
        self.last_vfe = last_layer
        if not self.last_vfe:
            out_channels = out_channels // 2
        self.units = out_channels

        self.norm = nn.BatchNorm1d(self.units, eps=1e-3, momentum=0.01)
        self.linear = nn.Linear(in_channels, self.units, bias=False)

        assert mode in ['max', 'avg']
        self.mode = mode

    #@auto_fp16(apply_to=('inputs'), out_fp32=True)
    def forward(self, inputs, num_voxels=None, aligned_distance=None):
        """Forward function.

        Args:
            inputs (torch.Tensor): Pillar/Voxel inputs with shape (N, M, C).
                N is the number of voxels, M is the number of points in
                voxels, C is the number of channels of point features.
            num_voxels (torch.Tensor, optional): Number of points in each
                voxel. Defaults to None.
            aligned_distance (torch.Tensor, optional): The distance of
                each points to the voxel center. Defaults to None.

        Returns:
            torch.Tensor: Features of Pillars.
        """
        x = self.linear(inputs)
        x = self.norm(x.permute(0, 2, 1).contiguous()).permute(0, 2,
                                                               1).contiguous()
        x = F.relu(x)

        if self.mode == 'max':
            if aligned_distance is not None:
                x = x.mul(aligned_distance.unsqueeze(-1))
            x_max = torch.max(x, dim=1, keepdim=True)[0]
        elif self.mode == 'avg':
            if aligned_distance is not None:
                x = x.mul(aligned_distance.unsqueeze(-1))
            x_max = x.sum(dim=1,
                          keepdim=True) / num_voxels.type_as(inputs).view(
                              -1, 1, 1)

        if self.last_vfe:
            return x_max
        else:
            x_repeat = x_max.repeat(1, inputs.shape[1], 1)
            x_concatenated = torch.cat([x, x_repeat], dim=2)
            return x_concatenated


class PillarFeatureNet(nn.Module):
    """Pillar Feature Net.

    The network prepares the pillar features and performs forward pass
    through PFNLayers.

    Args:
        in_channels (int, optional): Number of input features,
            either x, y, z or x, y, z, r. Defaults to 4.
        feat_channels (tuple, optional): Number of features in each of the
            N PFNLayers. Defaults to (64, ).
        voxel_size (tuple[float], optional): Size of voxels, only utilize x
            and y size. Defaults to (0.2, 0.2, 4).
        point_cloud_range (tuple[float], optional): Point cloud range, only
            utilizes x and y min. Defaults to (0, -40, -3, 70.0, 40, 1).
    """

    def __init__(self,
                 in_channels=4,
                 feat_channels=(64,),
                 voxel_size=(0.16, 0.16, 4),
                 point_cloud_range=(0, -40.0, -3, 70.0, 40.0, 1)):

        super(PillarFeatureNet, self).__init__()
        assert len(feat_channels) > 0

        # with cluster center (+3) + with voxel center (+2)
        in_channels += 5

        # Create PillarFeatureNet layers
        self.in_channels = in_channels
        feat_channels = [in_channels] + list(feat_channels)
        pfn_layers = []
        for i in range(len(feat_channels) - 1):
            in_filters = feat_channels[i]
            out_filters = feat_channels[i + 1]
            if i < len(feat_channels) - 2:
                last_layer = False
            else:
                last_layer = True
            pfn_layers.append(
                PFNLayer(in_filters,
                         out_filters,
                         last_layer=last_layer,
                         mode='max'))
        self.pfn_layers = nn.ModuleList(pfn_layers)

        self.fp16_enabled = False

        # Need pillar (voxel) size and x/y offset in order to calculate offset
        self.vx = voxel_size[0]
        self.vy = voxel_size[1]
        self.x_offset = self.vx / 2 + point_cloud_range[0]
        self.y_offset = self.vy / 2 + point_cloud_range[1]
        self.point_cloud_range = point_cloud_range

    def forward(self, features, num_points, coors):
        """Forward function.

        Args:
            features (torch.Tensor): Point features or raw points in shape
                (N, M, C).
            num_points (torch.Tensor): Number of points in each pillar.
            coors (torch.Tensor): Coordinates of each voxel.

        Returns:
            torch.Tensor: Features of pillars.
        """
        features_ls = [features]
        # Find distance of x, y, and z from cluster center
        points_mean = features[:, :, :3].sum(
            dim=1, keepdim=True) / num_points.type_as(features).view(-1, 1, 1)
        f_cluster = features[:, :, :3] - points_mean
        features_ls.append(f_cluster)

        # Find distance of x, y, and z from pillar center
        f_center = features[:, :, :2].clone().detach()
        f_center[:, :, 0] = f_center[:, :, 0] - (
            coors[:, 3].type_as(features).unsqueeze(1) * self.vx +
            self.x_offset)
        f_center[:, :, 1] = f_center[:, :, 1] - (
            coors[:, 2].type_as(features).unsqueeze(1) * self.vy +
            self.y_offset)

        features_ls.append(f_center)

        # Combine together feature decorations
        features = torch.cat(features_ls, dim=-1)
        # The feature decorations were calculated without regard to whether
        # pillar was empty. Need to ensure that
        # empty pillars remain set to zeros.
        voxel_count = features.shape[1]
        mask = get_paddings_indicator(num_points, voxel_count, axis=0)
        mask = torch.unsqueeze(mask, -1).type_as(features)
        features *= mask

        for pfn in self.pfn_layers:
            features = pfn(features, num_points)

        return features.squeeze()


class PointPillarsScatter(nn.Module):
    """Point Pillar's Scatter.

    Converts learned features from dense tensor to sparse pseudo image.

    Args:
        in_channels (int): Channels of input features.
        output_shape (list[int]): Required output shape of features.
    """

    def __init__(self, in_channels=64, output_shape=[496, 432]):
        super().__init__()
        self.output_shape = output_shape
        self.ny = output_shape[0]
        self.nx = output_shape[1]
        self.in_channels = in_channels
        self.fp16_enabled = False

    #@auto_fp16(apply_to=('voxel_features', ))
    def forward(self, voxel_features, coors, batch_size=None):
        """Forward function to scatter features."""
        if batch_size is not None:
            return self.forward_batch(voxel_features, coors, batch_size)
        else:
            return self.forward_single(voxel_features, coors)

    def forward_single(self, voxel_features, coors):
        """Scatter features of single sample.

        Args:
            voxel_features (torch.Tensor): Voxel features in shape (N, M, C).
            coors (torch.Tensor): Coordinates of each voxel.
                The first column indicates the sample ID.
        """
        # Create the canvas for this sample
        canvas = torch.zeros(self.in_channels,
                             self.nx * self.ny,
                             dtype=voxel_features.dtype,
                             device=voxel_features.device)

        indices = coors[:, 1] * self.nx + coors[:, 2]
        indices = indices.long()
        voxels = voxel_features.t()
        # Now scatter the blob back to the canvas.
        canvas[:, indices] = voxels
        # Undo the column stacking to final 4-dim tensor
        canvas = canvas.view(1, self.in_channels, self.ny, self.nx)
        return [canvas]

    def forward_batch(self, voxel_features, coors, batch_size):
        """Scatter features of single sample.

        Args:
            voxel_features (torch.Tensor): Voxel features in shape (N, M, C).
            coors (torch.Tensor): Coordinates of each voxel in shape (N, 4).
                The first column indicates the sample ID.
            batch_size (int): Number of samples in the current batch.
        """
        # batch_canvas will be the final output.
        batch_canvas = []
        for batch_itt in range(batch_size):
            # Create the canvas for this sample
            canvas = torch.zeros(self.in_channels,
                                 self.nx * self.ny,
                                 dtype=voxel_features.dtype,
                                 device=voxel_features.device)

            # Only include non-empty pillars
            batch_mask = coors[:, 0] == batch_itt
            this_coors = coors[batch_mask, :]
            indices = this_coors[:, 2] * self.nx + this_coors[:, 3]
            indices = indices.type(torch.long)
            voxels = voxel_features[batch_mask, :]
            voxels = voxels.t()

            # Now scatter the blob back to the canvas.
            canvas[:, indices] = voxels

            # Append to a list for later stacking.
            batch_canvas.append(canvas)

        # Stack to 3-dim tensor (batch-size, in_channels, nrows*ncols)
        batch_canvas = torch.stack(batch_canvas, 0)

        # Undo the column stacking to final 4-dim tensor
        batch_canvas = batch_canvas.view(batch_size, self.in_channels, self.ny,
                                         self.nx)

        return batch_canvas


class SECOND(nn.Module):
    """Backbone network for SECOND/PointPillars/PartA2/MVXNet.

    Args:
        in_channels (int): Input channels.
        out_channels (list[int]): Output channels for multi-scale feature maps.
        layer_nums (list[int]): Number of layers in each stage.
        layer_strides (list[int]): Strides of each stage.
    """

    def __init__(self,
                 in_channels=64,
                 out_channels=[64, 128, 256],
                 layer_nums=[3, 5, 5],
                 layer_strides=[2, 2, 2]):
        super(SECOND, self).__init__()
        assert len(layer_strides) == len(layer_nums)
        assert len(out_channels) == len(layer_nums)

        in_filters = [in_channels, *out_channels[:-1]]
        # note that when stride > 1, conv2d with same padding isn't
        # equal to pad-conv2d. we should use pad-conv2d.
        blocks = []
        for i, layer_num in enumerate(layer_nums):
            block = [
                nn.Conv2d(in_filters[i],
                          out_channels[i],
                          3,
                          bias=False,
                          stride=layer_strides[i],
                          padding=1),
                nn.BatchNorm2d(out_channels[i], eps=1e-3, momentum=0.01),
                nn.ReLU(inplace=True),
            ]
            for j in range(layer_num):
                block.append(
                    nn.Conv2d(out_channels[i],
                              out_channels[i],
                              3,
                              bias=False,
                              padding=1))
                block.append(
                    nn.BatchNorm2d(out_channels[i], eps=1e-3, momentum=0.01))
                block.append(nn.ReLU(inplace=True))

            block = nn.Sequential(*block)
            blocks.append(block)

        self.blocks = nn.ModuleList(blocks)

    def forward(self, x):
        """Forward function.

        Args:
            x (torch.Tensor): Input with shape (N, C, H, W).

        Returns:
            tuple[torch.Tensor]: Multi-scale features.
        """
        outs = []
        for i in range(len(self.blocks)):
            x = self.blocks[i](x)
            outs.append(x)
        return tuple(outs)


class SECONDFPN(nn.Module):
    """FPN used in SECOND/PointPillars/PartA2/MVXNet.

    Args:
        in_channels (list[int]): Input channels of multi-scale feature maps.
        out_channels (list[int]): Output channels of feature maps.
        upsample_strides (list[int]): Strides used to upsample the
            feature maps.
        use_conv_for_no_stride (bool): Whether to use conv when stride is 1.
    """

    def __init__(self,
                 in_channels=[64, 128, 256],
                 out_channels=[128, 128, 128],
                 upsample_strides=[1, 2, 4],
                 use_conv_for_no_stride=False):
        super(SECONDFPN, self).__init__()
        assert len(out_channels) == len(upsample_strides) == len(in_channels)
        self.in_channels = in_channels
        self.out_channels = out_channels
        self.fp16_enabled = False

        deblocks = []
        for i, out_channel in enumerate(out_channels):
            stride = upsample_strides[i]
            if stride > 1 or (stride == 1 and not use_conv_for_no_stride):
                upsample_layer = nn.ConvTranspose2d(
                    in_channels=in_channels[i],
                    out_channels=out_channel,
                    kernel_size=upsample_strides[i],
                    stride=upsample_strides[i],
                    bias=False)
            else:
                stride = np.round(1 / stride).astype(np.int64)
                upsample_layer = nn.Conv2d(in_channels=in_channels[i],
                                           out_channels=out_channel,
                                           kernel_size=stride,
                                           stride=stride,
                                           bias=False)

            deblock = nn.Sequential(
                upsample_layer,
                nn.BatchNorm2d(out_channel, eps=1e-3, momentum=0.01),
                nn.ReLU(inplace=True))
            deblocks.append(deblock)
        self.deblocks = nn.ModuleList(deblocks)

    def forward(self, x):
        """Forward function.

        Args:
            x (torch.Tensor): 4D Tensor in (N, C, H, W) shape.

        Returns:
            torch.Tensor: Feature maps.
        """
        assert len(x) == len(self.in_channels)
        ups = [deblock(x[i]) for i, deblock in enumerate(self.deblocks)]

        if len(ups) > 1:
            out = torch.cat(ups, dim=1)
        else:
            out = ups[0]
        return out


class Anchor3DHead(nn.Module):

    def __init__(self,
                 num_classes=3,
                 in_channels=384,
                 feat_channels=384,
                 nms_pre=100,
                 score_thr=0.1,
                 ranges=[
                     [0, -39.68, -0.6, 70.4, 39.68, -0.6],
                     [0, -39.68, -0.6, 70.4, 39.68, -0.6],
                     [0, -39.68, -1.78, 70.4, 39.68, -1.78],
                 ],
                 sizes=[[0.6, 0.8, 1.73], [0.6, 1.76, 1.73], [1.6, 3.9, 1.56]],
                 rotations=[0, 1.57],
                 iou_thr=[[0.35, 0.5], [0.35, 0.5], [0.45, 0.6]]):

        super().__init__()
        self.in_channels = in_channels
        self.num_classes = num_classes
        self.feat_channels = feat_channels
        self.nms_pre = nms_pre
        self.score_thr = score_thr
        self.iou_thr = iou_thr

        # build anchor generator
        self.anchor_generator = Anchor3DRangeGenerator(ranges=ranges,
                                                       sizes=sizes,
                                                       rotations=rotations)

        self.num_anchors = self.anchor_generator.num_base_anchors

        # build box coder
        self.bbox_coder = BBoxCoder()
        self.box_code_size = 7

        self.fp16_enabled = False

        #Initialize neural network layers of the head.
        self.cls_out_channels = self.num_anchors * self.num_classes
        self.conv_cls = nn.Conv2d(self.feat_channels, self.cls_out_channels, 1)
        self.conv_reg = nn.Conv2d(self.feat_channels,
                                  self.num_anchors * self.box_code_size, 1)
        self.conv_dir_cls = nn.Conv2d(self.feat_channels, self.num_anchors * 2,
                                      1)


    def forward(self, x):
        """Forward function on a feature map.

        Args:
            x (torch.Tensor): Input features.

        Returns:
            tuple[torch.Tensor]: Contain score of each class, bbox \
                regression and direction classification predictions.
        """
        cls_score = self.conv_cls(x)
        bbox_pred = self.conv_reg(x)
        dir_cls_preds = None
        dir_cls_preds = self.conv_dir_cls(x)
        return cls_score, bbox_pred, dir_cls_preds


    def assign_bboxes(self, pred_bboxes, target_bboxes):
        """Assigns target bboxes to given anchors.

        Args:
            pred_bboxes (torch.Tensor): Bbox predictions (anchors).
            target_bboxes (torch.Tensor): Bbox targets.

        Returns:
            torch.Tensor: Assigned target bboxes for each given anchor.
            torch.Tensor: Flat index of matched targets.
            torch.Tensor: Index of positive matches.
            torch.Tensor: Index of negative matches.
        """

        # compute all anchors
        anchors = [
            self.anchor_generator.grid_anchors(pred_bboxes.shape[-2:],
                                               device=pred_bboxes.device)
            for _ in range(len(target_bboxes))
        ]

        # compute size of anchors for each given class
        anchors_cnt = torch.tensor(anchors[0].shape[:-1]).prod()
        rot_angles = anchors[0].shape[-2]

        # init the tensors for the final result
        assigned_bboxes, target_idxs, pos_idxs, neg_idxs = [], [], [], []

        def flatten_idx(idx, j):
            """inject class dimension in the given indices (... z * rot_angles + x) --> (.. z * num_classes * rot_angles + j * rot_angles + x)"""
            z = idx // rot_angles
            x = idx % rot_angles

            return z * self.num_classes * rot_angles + j * rot_angles + x

        idx_off = 0
        for i in range(len(target_bboxes)):
            for j, (neg_th, pos_th) in enumerate(self.iou_thr):
                anchors_stride = anchors[i][..., j, :, :].reshape(
                    -1, self.box_code_size)

                # compute a fast approximation of IoU
                overlaps = bbox_overlaps(box3d_to_bev2d(target_bboxes[i]),
                                         box3d_to_bev2d(anchors_stride))

                # for each anchor the gt with max IoU
                max_overlaps, argmax_overlaps = overlaps.max(dim=0)
                # for each gt the anchor with max IoU
                gt_max_overlaps, gt_argmax_overlaps = overlaps.max(dim=1)

                pos_idx = max_overlaps >= pos_th
                neg_idx = (max_overlaps >= 0) & (max_overlaps < neg_th)

                # low-quality matching
                for k in range(len(target_bboxes[i])):
                    if gt_max_overlaps[k] >= neg_th:
                        pos_idx[overlaps[k, :] == gt_max_overlaps[k]] = True

                # encode bbox for positive matches
                assigned_bboxes.append(
                    self.bbox_coder.encode(
                        anchors_stride[pos_idx],
                        target_bboxes[i][argmax_overlaps[pos_idx]]))
                target_idxs.append(argmax_overlaps[pos_idx] + idx_off)

                # store global indices in list
                pos_idx = flatten_idx(
                    pos_idx.nonzero(as_tuple=False).squeeze(-1),
                    j) + i * anchors_cnt
                neg_idx = flatten_idx(
                    neg_idx.nonzero(as_tuple=False).squeeze(-1),
                    j) + i * anchors_cnt
                pos_idxs.append(pos_idx)
                neg_idxs.append(neg_idx)

            # compute offset for index computation
            idx_off += len(target_bboxes[i])

        return (torch.cat(assigned_bboxes,
                          axis=0), torch.cat(target_idxs, axis=0),
                torch.cat(pos_idxs, axis=0), torch.cat(neg_idxs, axis=0))

    def get_bboxes(self, cls_scores, bbox_preds, dir_preds):
        """Get bboxes of anchor head.

        Args:
            cls_scores (list[torch.Tensor]): Class scores.
            bbox_preds (list[torch.Tensor]): Bbox predictions.
            dir_cls_preds (list[torch.Tensor]): Direction
                class predictions.

        Returns:
            tuple[torch.Tensor]: Prediction results of batches 
                (bboxes, scores, labels).
        """
        bboxes, scores, labels = [], [], []
        for cls_score, bbox_pred, dir_pred in zip(cls_scores, bbox_preds,
                                                  dir_preds):
            b, s, l = self.get_bboxes_single(cls_score, bbox_pred, dir_pred)
            bboxes.append(b)
            scores.append(s)
            labels.append(l)
        return bboxes, scores, labels

    def get_bboxes_single(self, cls_scores, bbox_preds, dir_preds):
        """Get bboxes of anchor head.

        Args:
            cls_scores (list[torch.Tensor]): Class scores.
            bbox_preds (list[torch.Tensor]): Bbox predictions.
            dir_cls_preds (list[torch.Tensor]): Direction
                class predictions.

        Returns:
            tuple[torch.Tensor]: Prediction results of batches 
                (bboxes, scores, labels).
        """
        assert cls_scores.size()[-2:] == bbox_preds.size()[-2:]
        assert cls_scores.size()[-2:] == dir_preds.size()[-2:]

        anchors = self.anchor_generator.grid_anchors(cls_scores.shape[-2:],
                                                     device=cls_scores.device)
        anchors = anchors.reshape(-1, self.box_code_size)

        dir_preds = dir_preds.permute(1, 2, 0).reshape(-1, 2)
        dir_scores = torch.max(dir_preds, dim=-1)[1]

        cls_scores = cls_scores.permute(1, 2, 0).reshape(-1, self.num_classes)
        scores = cls_scores.sigmoid()

        bbox_preds = bbox_preds.permute(1, 2, 0).reshape(-1, self.box_code_size)

        if scores.shape[0] > self.nms_pre:
            max_scores, _ = scores.max(dim=1)
            _, topk_inds = max_scores.topk(self.nms_pre)
            anchors = anchors[topk_inds, :]
            bbox_preds = bbox_preds[topk_inds, :]
            scores = scores[topk_inds, :]
            dir_scores = dir_scores[topk_inds]

        bboxes = self.bbox_coder.decode(anchors, bbox_preds)

        idxs = multiclass_nms(bboxes, scores, self.score_thr)

        labels = [
            torch.full((len(idxs[i]),), i, dtype=torch.long)
            for i in range(self.num_classes)
        ]
        labels = torch.cat(labels)

        scores = [scores[idxs[i], i] for i in range(self.num_classes)]
        scores = torch.cat(scores)

        idxs = torch.cat(idxs)
        bboxes = bboxes[idxs]
        dir_scores = dir_scores[idxs]

        if bboxes.shape[0] > 0:
            dir_rot = limit_period(bboxes[..., 6], 1, np.pi)
            bboxes[..., 6] = (dir_rot + np.pi * dir_scores.to(bboxes.dtype))

        return bboxes, scores, labels<|MERGE_RESOLUTION|>--- conflicted
+++ resolved
@@ -214,11 +214,6 @@
         }
 
     def transform(self, data, attr):
-<<<<<<< HEAD
-        points = torch.tensor([data['point']],
-                               dtype=torch.float32,
-                               device=self.device)
-=======
         points = torch.tensor(data['point'],
                               dtype=torch.float32,
                               device=self.device)
@@ -229,14 +224,9 @@
         bboxes = torch.tensor([bb.to_xyzwhlr() for bb in data['bboxes']],
                               dtype=torch.float32,
                               device=self.device)
->>>>>>> d3f11a2f
 
         return {
             'point': points,
-<<<<<<< HEAD
-=======
-            'bboxes': [bboxes],
->>>>>>> d3f11a2f
             'labels': [labels],
             'bboxes': [bboxes], 
             'calib': data['calib']
