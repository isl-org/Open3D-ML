--- conflicted
+++ resolved
@@ -25,11 +25,7 @@
 from torch.nn import functional as F
 from torch.nn.modules.utils import _pair
 
-<<<<<<< HEAD
-from functools import partial
-=======
 # from functools import partial
->>>>>>> 978fb2b3
 import os
 import logging
 import numpy as np
@@ -46,13 +42,8 @@
 from ...datasets.utils import ObjdetAugmentation, BEVBox3D
 from ...datasets.utils.operations import filter_by_min_points
 
-<<<<<<< HEAD
-import matplotlib.pyplot as plt
-from mpl_toolkits.axes_grid1 import ImageGrid
-=======
 # import matplotlib.pyplot as plt
 # from mpl_toolkits.axes_grid1 import ImageGrid
->>>>>>> 978fb2b3
 
 
 class PointPillars(BaseModel):
@@ -119,13 +110,8 @@
             scatter['output_shape'] % np.prod(backbone["layer_strides"]) == 0
         ), "scatter.output_shape should be a multiple of prod(backbone.layer_strides)"
         point_cloud_range = np.array(self.point_cloud_range)
-<<<<<<< HEAD
-        pseudo_image_shape = (point_cloud_range[3:] -
-                              point_cloud_range[:3]) / voxelize["voxel_size"]
-=======
         pseudo_image_shape = ((point_cloud_range[3:] - point_cloud_range[:3]) /
                               voxelize["voxel_size"]).astype(np.int)
->>>>>>> 978fb2b3
         assert all(pseudo_image_shape[[1, 0]] == scatter["output_shape"]), \
             "scatter.output_shape does not match the Y,X extent of the voxelized point cloud range"
         if any(
@@ -159,8 +145,6 @@
             for n, feat in enumerate(scatter_features)
         })
 
-<<<<<<< HEAD
-=======
         visual_dict.update({
             'weights': {
                 "backbone/0/0/weight": self.backbone.blocks[0][0].weight,
@@ -174,7 +158,6 @@
             }
         })
 
->>>>>>> 978fb2b3
         return visual_dict
 
     @torch.no_grad()
@@ -191,15 +174,12 @@
 
             avg_depth = res_voxels[:, :, 2].sum(axis=1) / res_num_points
             vis_coords = res_coors.to(torch.long)
-<<<<<<< HEAD
-=======
             vc_min = vis_coords.min(axis=0)[0].cpu().numpy()
             vc_max = vis_coords.max(axis=0)[0].cpu().numpy()
             assert (np.all(vc_min[1:3] >= 0) and
                     np.all(vc_max[1:3] < self.pseudo_image.shape[2:4])), \
                             "Voxels out of bounds!"
 
->>>>>>> 978fb2b3
             self.pseudo_image[k, 0, vis_coords[:, 1],
                               vis_coords[:,
                                          2]] = (255 * avg_depth /
@@ -489,11 +469,7 @@
 
         assert (points.le(self.points_range_max.to(device=points.device)).all() and
                 points.ge(self.points_range_min.to(device=points.device)).all()), \
-<<<<<<< HEAD
-                "Input point cloud exceeds pre-defined point cloud range!"
-=======
             "Input point cloud exceeds pre-defined point cloud range!"
->>>>>>> 978fb2b3
 
         ans = voxelize(points, self.voxel_size, self.points_range_min,
                        self.points_range_max, self.max_num_points, max_voxels)
@@ -951,17 +927,6 @@
         self.cls_out_channels = self.num_anchors * self.num_classes
         self.conv_cls = nn.Conv2d(self.feat_channels,
                                   self.cls_out_channels,
-<<<<<<< HEAD
-                                  2 * stride + 1,
-                                  stride=stride)
-        self.conv_reg = nn.Conv2d(self.feat_channels,
-                                  self.num_anchors * self.box_code_size,
-                                  2 * stride + 1,
-                                  stride=stride)
-        self.conv_dir_cls = nn.Conv2d(self.feat_channels,
-                                      self.num_anchors * 2,
-                                      2 * stride + 1,
-=======
                                   2 * stride[0] - 1,
                                   stride=stride)
         self.conv_reg = nn.Conv2d(self.feat_channels,
@@ -971,7 +936,6 @@
         self.conv_dir_cls = nn.Conv2d(self.feat_channels,
                                       self.num_anchors * 2,
                                       2 * stride[0] - 1,
->>>>>>> 978fb2b3
                                       stride=stride)
 
         self.init_weights()
