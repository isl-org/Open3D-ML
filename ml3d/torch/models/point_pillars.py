--- conflicted
+++ resolved
@@ -132,13 +132,8 @@
 
     def loss(self, results, inputs):
         scores, bboxes, dirs = results
-<<<<<<< HEAD
         gt_labels = [inputs['labels'][0]]
         gt_bboxes = [inputs['bboxes'][0]]
-=======
-        gt_labels = [l[0] for l in inputs['labels']]
-        gt_bboxes = [b[0] for b in inputs['bboxes']]
->>>>>>> 6d90689f
 
         # generate and filter bboxes
         target_bboxes, target_idx, pos_idx, neg_idx = self.bbox_head.assign_bboxes(
@@ -759,25 +754,9 @@
         self.iou_thr = iou_thr
 
         # build anchor generator
-<<<<<<< HEAD
         self.anchor_generator = Anchor3DRangeGenerator(ranges=ranges,
                                                        sizes=sizes,
                                                        rotations=rotations)
-=======
-        self.anchor_generator = Anchor3DRangeGenerator(ranges=[
-            [0, -39.68, -0.6, 70.4, 39.68, -0.6],
-            [0, -39.68, -0.6, 70.4, 39.68, -0.6],
-            [0, -39.68, -1.78, 70.4, 39.68, -1.78],
-        ],
-                                                       sizes=[[0.6, 0.8, 1.73],
-                                                              [0.6, 1.76, 1.73],
-                                                              [1.6, 3.9, 1.56]],
-                                                       rotations=[0, 1.57])
-
-        self.nms_pre = 100
-        self.score_thr = 0.1
->>>>>>> 6d90689f
-
         self.num_anchors = self.anchor_generator.num_base_anchors
 
         # build box coder
