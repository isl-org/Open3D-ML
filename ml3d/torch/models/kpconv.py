--- conflicted
+++ resolved
@@ -484,11 +484,6 @@
         stk_probs = results.cpu().data.numpy()
 
         batch = inputs['data']
-<<<<<<< HEAD
-        # proj_inds = inputs['data'].reproj_inds[0]
-        # results = results[proj_inds]
-=======
->>>>>>> 80a07433
 
         # Get probs and labels
         lengths = batch.lengths[0].cpu().numpy()
@@ -498,12 +493,6 @@
         r_mask_list = batch.reproj_masks
         labels_list = batch.val_labels
 
-<<<<<<< HEAD
-        # Get predictions and labels per instance
-        # ***************************************
-
-=======
->>>>>>> 80a07433
         i0 = 0
         for b_i, length in enumerate(lengths):
 
