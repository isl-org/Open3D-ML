--- conflicted
+++ resolved
@@ -432,19 +432,11 @@
 
             t_normalize = self.cfg.get('t_normalize', None)
 
-<<<<<<< HEAD
             curr_new_points, curr_feat = trans_normalize(
                 curr_new_points, feat, t_normalize)
 
             curr_new_points = curr_new_points - p0
 
-=======
-            curr_new_points = curr_new_points - p0
-
-            curr_new_points, curr_feat = trans_normalize(
-                curr_new_points, feat, t_normalize)
-
->>>>>>> c7e5102a
             if curr_feat is None:
                 curr_new_coords = curr_new_points.copy()
             else:
@@ -481,27 +473,8 @@
 
             # Before augmenting, compute reprojection inds (only for validation and test)
             if attr['split'] in ['test']:
-                # get val_points that are in range
-<<<<<<< HEAD
-                # radiuses = np.sum(np.square(o_pts - p0), axis=1)
-                # reproj_mask = radiuses < (0.99 * self.cfg.in_radius)**2
-
-                # # Project predictions on the frame points
-                # kdtree = KDTree(selected_points, leaf_size=50)
-                # proj_inds = kdtree.query(o_pts[reproj_mask, :],
-                #                          return_distance=False)
-                # proj_inds = np.squeeze(proj_inds).astype(np.int32)
                 proj_inds = np.zeros((0,))
-=======
-                radiuses = np.sum(np.square(o_pts - p0), axis=1)
-                reproj_mask = radiuses < (0.99 * self.cfg.in_radius)**2
-
-                # Project predictions on the frame points
-                kdtree = KDTree(selected_points, leaf_size=50)
-                proj_inds = kdtree.query(o_pts[reproj_mask, :],
-                                         return_distance=False)
-                proj_inds = np.squeeze(proj_inds).astype(np.int32)
->>>>>>> c7e5102a
+
 
                 reproj_mask = rand_order
                 dists = np.sum(np.square(
