--- conflicted
+++ resolved
@@ -4,18 +4,6 @@
 from .kpconv import KPFCNN
 from .point_pillars import PointPillars
 from .sparseconvnet import SparseConvUnet
-<<<<<<< HEAD
-# from .pointnet import Pointnet2MSG, PointnetFPModule, PointnetSAModule
-# from .point_rcnn import PointRCNN
-
-__all__ = [
-    'RandLANet',
-    'KPFCNN',
-    'PointPillars'  #, 'Pointnet2MSG', 'PointnetFPModule',
-    #'PointnetSAModule', 'PointRCNN', 'SparseConvUnet'
-]
-=======
 from .point_rcnn import PointRCNN
 
-__all__ = ['RandLANet', 'KPFCNN', 'PointPillars', 'PointRCNN', 'SparseConvUnet']
->>>>>>> 879705cc
+__all__ = ['RandLANet', 'KPFCNN', 'PointPillars', 'PointRCNN', 'SparseConvUnet']