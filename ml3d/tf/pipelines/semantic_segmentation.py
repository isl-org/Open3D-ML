--- conflicted
+++ resolved
@@ -190,11 +190,7 @@
         log.info("Overall IOU : {:.3f}".format(ious[-1]))
 
     def run_train(self):
-<<<<<<< HEAD
-        """Run the training on the self model."""
-=======
         """Run model training."""
->>>>>>> cfb136bf
         model = self.model
         dataset = self.dataset
 
@@ -384,15 +380,8 @@
                 row_splits = np.hstack(
                     ((0,), np.cumsum(input_data['batch_lengths'])))
             else:
-<<<<<<< HEAD
-                if 'row_splits' in input_data:
-                    row_splits = input_data['row_splits']
-                else:
-                    row_splits = [0, input_data['point'].shape[0]]
-=======
                 row_splits = input_data.get('row_splits',
                                             [0, input_data['point'].shape[0]])
->>>>>>> cfb136bf
             max_outputs = min(max_outputs, len(row_splits) - 1)
             for k in range(max_outputs):
                 blen_k = row_splits[k + 1] - row_splits[k]
@@ -417,12 +406,7 @@
             if self.model.cfg['name'] == 'RandLANet':
                 if save_gt:
                     pointcloud = input_data[0]  # 0 => input to first layer
-<<<<<<< HEAD
-                else:
-                    # Structured data during inference
-=======
                 else:  # Structured data during inference
->>>>>>> cfb136bf
                     pointcloud = tf.expand_dims(
                         tf.convert_to_tensor(input_data['point']), 0)
                     results = tf.expand_dims(results, 0)
