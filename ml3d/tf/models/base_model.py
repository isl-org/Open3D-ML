import numpy as np
import yaml
import tensorflow as tf
from os.path import join, exists, dirname, abspath
from abc import ABC, abstractmethod

# use relative import for being compatible with Open3d main repo
from ...utils import Config


<<<<<<< HEAD
class BaseModel(ABC, tf.keras.Model):
=======
class BaseModel(tf.keras.Model):
>>>>>>> f5a3605d
    """Base class for models.

    All models must inherit from this class and implement all functions to be
    used with a pipeline.

    Args:
        **kwargs: Configuration of the model as keyword arguments.
    """

    def __init__(self, **kwargs):
        super().__init__()
        self.cfg = Config(kwargs)

<<<<<<< HEAD
    @abstractmethod
    def get_loss(self, Loss, results, inputs):
=======
    def get_loss(self, Loss, results, inputs, device):
>>>>>>> f5a3605d
        """Computes the loss given the network input and outputs.

        Args:
            Loss: A loss object.
            results: This is the output of the model.
            inputs: This is the input to the model.
<<<<<<< HEAD
=======
            device: The torch device to be used.
>>>>>>> f5a3605d

        Returns:
            Returns the loss value.
        """
<<<<<<< HEAD
        return
=======
        raise NotImplementedError()
>>>>>>> f5a3605d

    @abstractmethod
    def get_optimizer(self, cfg_pipeline):
        """Returns an optimizer object for the model.

        Args:
            cfg_pipeline: A Config object with the configuration of the pipeline.

        Returns:
            Returns a new optimizer object.
        """
<<<<<<< HEAD
        return

    @abstractmethod
    def preprocess(self, data, attr):
        """Data preprocessing function.

        This function is called before training to preprocess the data from a
        dataset.

        Args:
            data: A sample from the dataset.
            attr: The corresponding attributes.

        Returns:
            Returns the preprocessed data
        """
        return

    @abstractmethod
    def transform(self, *args):
        """Transform function for the point cloud and features.
=======
        raise NotImplementedError()

    def preprocess(self, data, attr):
        """Data preprocessing function.

        This function is called before training to preprocess the data from a
        dataset.

        Args:
            data: A sample from the dataset.
            attr: The corresponding attributes.

        Returns:
            Returns the preprocessed datum
        """
        raise NotImplementedError()

    def transform(self, *args):
        """Transform function for the point cloud and features.

        Args:
            args: A list of tf Tensors.
        """
        raise NotImplementedError()
>>>>>>> f5a3605d

        Args:
            args: A list of tf Tensors.
        """
        return []

    @abstractmethod
    def inference_begin(self, data):
        """Function called right before running inference.

        Args:
            data: A data from the dataset.
        """
<<<<<<< HEAD
        return
=======
        raise NotImplementedError()
>>>>>>> f5a3605d

    @abstractmethod
    def inference_preprocess(self):
        """This function prepares the inputs for the model
<<<<<<< HEAD
=======

        Returns:
            The inputs to be consumed by the call() function of the model.
        """
        raise NotImplementedError()
>>>>>>> f5a3605d

        Returns:
            The inputs to be consumed by the call() function of the model.
        """
        return

    @abstractmethod
    def inference_end(self, results):
        """This function is called after the inference.

        This function can be implemented to apply post-processing on the
        network outputs.

        Args:
            results: The model outputs as returned by the call() function.
                Post-processing is applied on this object.
        Returns:
            Returns True if the inference is complete and otherwise False.
            Returning False can be used to implement inference for large point
            clouds which require multiple passes.
        """
<<<<<<< HEAD
        return
=======
        raise NotImplementedError()
>>>>>>> f5a3605d
<|MERGE_RESOLUTION|>--- conflicted
+++ resolved
@@ -7,12 +7,7 @@
 # use relative import for being compatible with Open3d main repo
 from ...utils import Config
 
-
-<<<<<<< HEAD
 class BaseModel(ABC, tf.keras.Model):
-=======
-class BaseModel(tf.keras.Model):
->>>>>>> f5a3605d
     """Base class for models.
 
     All models must inherit from this class and implement all functions to be
@@ -26,31 +21,20 @@
         super().__init__()
         self.cfg = Config(kwargs)
 
-<<<<<<< HEAD
-    @abstractmethod
+
     def get_loss(self, Loss, results, inputs):
-=======
-    def get_loss(self, Loss, results, inputs, device):
->>>>>>> f5a3605d
         """Computes the loss given the network input and outputs.
 
         Args:
             Loss: A loss object.
             results: This is the output of the model.
             inputs: This is the input to the model.
-<<<<<<< HEAD
-=======
-            device: The torch device to be used.
->>>>>>> f5a3605d
 
         Returns:
             Returns the loss value.
         """
-<<<<<<< HEAD
         return
-=======
-        raise NotImplementedError()
->>>>>>> f5a3605d
+
 
     @abstractmethod
     def get_optimizer(self, cfg_pipeline):
@@ -62,7 +46,7 @@
         Returns:
             Returns a new optimizer object.
         """
-<<<<<<< HEAD
+
         return
 
     @abstractmethod
@@ -84,32 +68,6 @@
     @abstractmethod
     def transform(self, *args):
         """Transform function for the point cloud and features.
-=======
-        raise NotImplementedError()
-
-    def preprocess(self, data, attr):
-        """Data preprocessing function.
-
-        This function is called before training to preprocess the data from a
-        dataset.
-
-        Args:
-            data: A sample from the dataset.
-            attr: The corresponding attributes.
-
-        Returns:
-            Returns the preprocessed datum
-        """
-        raise NotImplementedError()
-
-    def transform(self, *args):
-        """Transform function for the point cloud and features.
-
-        Args:
-            args: A list of tf Tensors.
-        """
-        raise NotImplementedError()
->>>>>>> f5a3605d
 
         Args:
             args: A list of tf Tensors.
@@ -123,23 +81,11 @@
         Args:
             data: A data from the dataset.
         """
-<<<<<<< HEAD
         return
-=======
-        raise NotImplementedError()
->>>>>>> f5a3605d
 
     @abstractmethod
     def inference_preprocess(self):
         """This function prepares the inputs for the model
-<<<<<<< HEAD
-=======
-
-        Returns:
-            The inputs to be consumed by the call() function of the model.
-        """
-        raise NotImplementedError()
->>>>>>> f5a3605d
 
         Returns:
             The inputs to be consumed by the call() function of the model.
@@ -161,8 +107,4 @@
             Returning False can be used to implement inference for large point
             clouds which require multiple passes.
         """
-<<<<<<< HEAD
-        return
-=======
-        raise NotImplementedError()
->>>>>>> f5a3605d
+        return