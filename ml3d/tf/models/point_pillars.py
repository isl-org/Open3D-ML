import tensorflow as tf
import numpy as np
import pickle
import random

from tqdm import tqdm
import os

from open3d.ml.tf.ops import voxelize

from .base_model_objdet import BaseModel
from ...utils import MODEL

from ..utils.objdet_helper import Anchor3DRangeGenerator, BBoxCoder, multiclass_nms, limit_period, get_paddings_indicator, bbox_overlaps, box3d_to_bev2d
from ..modules.losses.focal_loss import FocalLoss
from ..modules.losses.smooth_L1 import SmoothL1Loss
from ..modules.losses.cross_entropy import CrossEntropyLoss
from ...datasets.utils import ObjdetAugmentation, BEVBox3D
from ...datasets.utils.operations import filter_by_min_points


def unpack(flat_t, counts=None):
    """
    Converts flat tensor to list of tensors, 
    with length according to counts.
    """
    if counts is None:
        return [flat_t]

    data_list = []
    idx0 = 0
    for count in counts:
        idx1 = idx0 + count
        data_list.append(flat_t[idx0:idx1])
        idx0 = idx1
    return data_list


class PointPillars(BaseModel):
    """Object detection model. 
    Based on the PointPillars architecture 
    https://github.com/nutonomy/second.pytorch.

    Args:
        name (string): Name of model.
            Default to "PointPillars".
        voxel_size: voxel edge lengths with format [x, y, z].
        point_cloud_range: The valid range of point coordinates as
            [x_min, y_min, z_min, x_max, y_max, z_max].
        voxelize: Config of PointPillarsVoxelization module.
        voxelize_encoder: Config of PillarFeatureNet module.
        scatter: Config of PointPillarsScatter module.
        backbone: Config of backbone module (SECOND).
        neck: Config of neck module (SECONDFPN).
        head: Config of anchor head module.
    """

    def __init__(self,
                 name="PointPillars",
                 point_cloud_range=[0, -40.0, -3, 70.0, 40.0, 1],
                 classes=['car'],
                 voxelize={},
                 voxel_encoder={},
                 scatter={},
                 backbone={},
                 neck={},
                 head={},
                 loss={},
                 **kwargs):

        super().__init__(name=name,
                         point_cloud_range=point_cloud_range,
                         **kwargs)
        self.point_cloud_range = point_cloud_range
        self.classes = classes
        self.name2lbl = {n: i for i, n in enumerate(classes)}
        self.lbl2name = {i: n for i, n in enumerate(classes)}

        self.voxel_layer = PointPillarsVoxelization(
            point_cloud_range=point_cloud_range, **voxelize)
        self.voxel_encoder = PillarFeatureNet(
            point_cloud_range=point_cloud_range, **voxel_encoder)
        self.middle_encoder = PointPillarsScatter(**scatter)

        self.backbone = SECOND(**backbone)
        self.neck = SECONDFPN(**neck)
        self.bbox_head = Anchor3DHead(num_classes=len(self.classes), **head)

        self.loss_cls = FocalLoss(**loss.get("focal_loss", {}))
        self.loss_bbox = SmoothL1Loss(**loss.get("smooth_l1", {}))
        self.loss_dir = CrossEntropyLoss(**loss.get("cross_entropy", {}))

    def extract_feats(self, points, training=False):
        """Extract features from points."""
        voxels, num_points, coors = self.voxelize(points)
        voxel_features = self.voxel_encoder(voxels,
                                            num_points,
                                            coors,
                                            training=training)

        batch_size = int(coors[-1, 0].numpy()) + 1

        x = self.middle_encoder(voxel_features,
                                coors,
                                batch_size,
                                training=training)
        x = self.backbone(x, training=training)
        x = self.neck(x, training=training)

        return x

    def voxelize(self, points):
        """Apply hard voxelization to points."""
        voxels, coors, num_points = [], [], []
        for res in points:
            res_voxels, res_coors, res_num_points = self.voxel_layer(res)
            voxels.append(res_voxels)
            coors.append(res_coors)
            num_points.append(res_num_points)

        voxels = tf.concat(voxels, axis=0)
        num_points = tf.concat(num_points, axis=0)

        coors_batch = []
        for i, coor in enumerate(coors):
            paddings = [[0, 0] for i in range(len(coor.shape))]
            paddings[-1] = [1, 0]
            coor_pad = tf.pad(coor,
                              paddings,
                              mode='CONSTANT',
                              constant_values=i)
            coors_batch.append(coor_pad)

        coors_batch = tf.concat(coors_batch, axis=0)

        return voxels, num_points, coors_batch

<<<<<<< HEAD
    def call(self, inputs, training=True):
        x = self.extract_feats(inputs['point'], training=training)
=======
    def call(self, inputs, training=True, counts=None):
        """
        Forward pass
        :param inputs: tuple/list of inputs (points, bboxes, labels, calib)
        :param training: toggle training run
        :param counts: split flat input into batch list
        """
        inputs = unpack(inputs[0], counts)
        x = self.extract_feats(inputs, training=training)
>>>>>>> 90e61582
        outs = self.bbox_head(x, training=training)

        return outs

    def get_optimizer(self, cfg):
        beta1, beta2 = cfg.get('betas', [0.9, 0.99])
        return tf.optimizers.Adam(learning_rate=cfg['lr'],
                                  beta_1=beta1,
                                  beta_2=beta2)

        #used by torch, but doesn't perform well with TF:
        #import tensorflow_addons as tfa
        #beta1, beta2 = cfg.get('betas', [0.9, 0.99])
        #return tfa.optimizers.AdamW(weight_decay=cfg['weight_decay'],
        #                            learning_rate=cfg['lr'],
        #                            beta_1=beta1,
        #                            beta_2=beta2)

    def loss(self, results, inputs, counts=None):
        """
        Computes loss
        :param results: results of forward pass (scores, bboxes, dirs)
        :param inputs: tuple/list of gt inputs (points, bboxes, labels, calib)
        :param counts: split flat input into batch list
        """
        scores, bboxes, dirs = results

        gt_bboxes, gt_labels = inputs[1:3]
        gt_bboxes = unpack(gt_bboxes, counts)
        gt_labels = unpack(gt_labels, counts)

        # generate and filter bboxes
        target_bboxes, target_idx, pos_idx, neg_idx = self.bbox_head.assign_bboxes(
            bboxes, gt_bboxes)

        avg_factor = pos_idx.shape[0]

        # classification loss
        scores = tf.reshape(tf.transpose(scores, (0, 2, 3, 1)),
                            (-1, self.bbox_head.num_classes))
        target_labels = tf.fill((scores.shape[0],),
                                tf.constant(self.bbox_head.num_classes,
                                            dtype=gt_labels[0].dtype))
        gt_label = tf.gather(tf.concat(gt_labels, axis=0), target_idx)
        target_labels = tf.tensor_scatter_nd_update(
            target_labels, tf.expand_dims(pos_idx, axis=-1), gt_label)

        loss_cls = self.loss_cls(
            tf.gather(scores, tf.concat([pos_idx, neg_idx], axis=0)),
            tf.gather(target_labels, tf.concat([pos_idx, neg_idx], axis=0)),
            avg_factor=avg_factor)

        # remove invalid labels
        cond = (gt_label >= 0) & (gt_label < self.bbox_head.num_classes)
        pos_idx = tf.boolean_mask(pos_idx, cond)
        target_idx = tf.boolean_mask(target_idx, cond)
        target_bboxes = tf.boolean_mask(target_bboxes, cond)

        bboxes = tf.reshape(tf.transpose(bboxes, (0, 2, 3, 1)),
                            (-1, self.bbox_head.box_code_size))
        bboxes = tf.gather(bboxes, pos_idx)
        dirs = tf.reshape(tf.transpose(dirs, (0, 2, 3, 1)), (-1, 2))
        dirs = tf.gather(dirs, pos_idx)

        if len(pos_idx) > 0:
            # direction classification loss
            # to discrete bins
            target_dirs = tf.gather(tf.concat(gt_bboxes, axis=0),
                                    target_idx)[:, -1]
            target_dirs = limit_period(target_dirs, 0, 2 * np.pi)
            target_dirs = tf.cast(target_dirs / np.pi, tf.int32) % 2

            loss_dir = self.loss_dir(dirs, target_dirs, avg_factor=avg_factor)

            # bbox loss
            # sinus difference transformation
            r0 = tf.sin(bboxes[:, -1:]) * tf.cos(target_bboxes[:, -1:])
            r1 = tf.cos(bboxes[:, -1:]) * tf.sin(target_bboxes[:, -1:])

            bboxes = tf.concat([bboxes[:, :-1], r0], axis=-1)
            target_bboxes = tf.concat([target_bboxes[:, :-1], r1], axis=-1)

            loss_bbox = self.loss_bbox(bboxes,
                                       target_bboxes,
                                       avg_factor=avg_factor)
        else:
            loss_bbox = tf.reduce_sum(bboxes)
            loss_dir = tf.reduce_sum(dirs)

        return {
            'loss_cls': loss_cls,
            'loss_bbox': loss_bbox,
            'loss_dir': loss_dir
        }

    def preprocess(self, data, attr):
        points = np.array(data['point'][:, 0:4], dtype=np.float32)

        min_val = np.array(self.point_cloud_range[:3])
        max_val = np.array(self.point_cloud_range[3:])

        points = points[np.where(
            np.all(np.logical_and(points[:, :3] >= min_val,
                                  points[:, :3] < max_val),
                   axis=-1))]

        new_data = {'point': points, 'calib': data['calib']}

        if attr['split'] not in ['test', 'testing']:
            new_data['bbox_objs'] = data['bounding_boxes']

        if 'full_point' in data:
            points = np.array(data['full_point'][:, 0:4], dtype=np.float32)

            min_val = np.array(self.point_cloud_range[:3])
            max_val = np.array(self.point_cloud_range[3:])

            points = points[np.where(
                np.all(np.logical_and(points[:, :3] >= min_val,
                                      points[:, :3] < max_val),
                       axis=-1))]

            new_data['full_point'] = points

        return new_data

    def load_gt_database(self, pickle_path, min_points_dict, sample_dict):
        db_boxes = pickle.load(open(pickle_path, 'rb'))

        if min_points_dict is not None:
            db_boxes = filter_by_min_points(db_boxes, min_points_dict)

        db_boxes_dict = {}
        for key in sample_dict.keys():
            db_boxes_dict[key] = []

        for db_box in db_boxes:
            if db_box.name in sample_dict.keys():
                db_boxes_dict[db_box.name].append(db_box)

        self.db_boxes_dict = db_boxes_dict

    def augment_data(self, data, attr):
        cfg = self.cfg.augment

        if 'ObjectSample' in cfg.keys():
            if not hasattr(self, 'db_boxes_dict'):
                data_path = attr['path']
                # remove tail of path to get root data path
                for _ in range(3):
                    data_path = os.path.split(data_path)[0]
                pickle_path = os.path.join(data_path, 'bboxes.pkl')
                self.load_gt_database(pickle_path, **cfg['ObjectSample'])

            data = ObjdetAugmentation.ObjectSample(
                data,
                db_boxes_dict=self.db_boxes_dict,
                sample_dict=cfg['ObjectSample']['sample_dict'])

        if cfg.get('ObjectRangeFilter', False):
            data = ObjdetAugmentation.ObjectRangeFilter(
                data, self.cfg.point_cloud_range)

        if cfg.get('PointShuffle', False):
            data = ObjdetAugmentation.PointShuffle(data)

        return data

    def transform(self, data, attr):
        #Augment data
        if attr['split'] not in ['test', 'testing', 'val', 'validation']:
            data = self.augment_data(data, attr)

        points = tf.constant(data['point'], dtype=tf.float32)

        t_data = {'point': points, 'calib': data['calib']}

        if attr['split'] not in ['test', 'testing']:
            t_data['bbox_objs'] = data['bbox_objs']
            t_data['labels'] = tf.constant([
                self.name2lbl.get(bb.label_class, len(self.classes))
                for bb in data['bbox_objs']
            ],
                                           dtype=tf.int32)
            t_data['bboxes'] = tf.constant(
                [bb.to_xyzwhlr() for bb in data['bbox_objs']], dtype=tf.float32)

        return t_data

    def get_batch_gen(self, dataset, steps_per_epoch=None, batch_size=1):

        def batcher():
            count = len(dataset) if steps_per_epoch is None else steps_per_epoch
            for i in np.arange(0, count, batch_size):
                batch = [dataset[i + bi]['data'] for bi in range(batch_size)]
                points = tf.concat([b['point'] for b in batch], axis=0)
                bboxes = tf.concat([
                    b.get('bboxes', tf.zeros((0, 7), dtype=tf.float32))
                    for b in batch
                ],
                                   axis=0)
                labels = tf.concat([
                    b.get('labels', tf.zeros((0,), dtype=tf.int32))
                    for b in batch
                ],
                                   axis=0)

                calib = [
                    tf.constant([
                        b.get('calib', {}).get('world_cam', np.eye(4)),
                        b.get('calib', {}).get('cam_img', np.eye(4))
                    ]) for b in batch
                ]
                count_pts = tf.constant([len(b['point']) for b in batch])
                count_lbs = tf.constant([
                    len(b.get('labels', tf.zeros((0,), dtype=tf.int32)))
                    for b in batch
                ])
                yield (points, bboxes, labels, calib, count_pts, count_lbs)

        gen_func = batcher
        gen_types = (tf.float32, tf.float32, tf.int32, tf.float32, tf.int32,
                     tf.int32)
        gen_shapes = ([None, 4], [None, 7], [None], [batch_size, 2, 4,
                                                     4], [None], [None])

        return gen_func, gen_types, gen_shapes

    def inference_end(self, results, inputs):
        bboxes_b, scores_b, labels_b = self.bbox_head.get_bboxes(*results)

        inference_result = []
        for _calib, _bboxes, _scores, _labels in zip(inputs[3], bboxes_b,
                                                     scores_b, labels_b):
            bboxes = _bboxes.cpu().numpy()
            scores = _scores.cpu().numpy()
            labels = _labels.cpu().numpy()
            inference_result.append([])

            world_cam, cam_img = _calib

            for bbox, score, label in zip(bboxes, scores, labels):
                dim = bbox[[3, 5, 4]]
                pos = bbox[:3] + [0, 0, dim[1] / 2]
                yaw = bbox[-1]
                name = self.lbl2name.get(label, "ignore")
                inference_result[-1].append(
                    BEVBox3D(pos, dim, yaw, name, score, world_cam, cam_img))

        return inference_result


MODEL._register_module(PointPillars, 'tf')


class PointPillarsVoxelization(tf.keras.layers.Layer):

    def __init__(self,
                 voxel_size,
                 point_cloud_range,
                 max_num_points=32,
                 max_voxels=[16000, 40000]):
        """Voxelization layer for the PointPillars model.

        Args:
            voxel_size: voxel edge lengths with format [x, y, z].
            point_cloud_range: The valid range of point coordinates as
                [x_min, y_min, z_min, x_max, y_max, z_max].
            max_num_points: The maximum number of points per voxel.
            max_voxels: The maximum number of voxels. May be a tuple with
                values for training and testing.
        """
        super().__init__()
        self.voxel_size = tf.constant(voxel_size, dtype=tf.float32)
        self.point_cloud_range = point_cloud_range
        self.points_range_min = tf.constant(point_cloud_range[:3],
                                            dtype=tf.float32)
        self.points_range_max = tf.constant(point_cloud_range[3:],
                                            dtype=tf.float32)

        self.max_num_points = max_num_points
        if isinstance(max_voxels, tuple) or isinstance(max_voxels, list):
            self.max_voxels = max_voxels
        else:
            self.max_voxels = (max_voxels, max_voxels)

    def call(self, points_feats, training=False):
        """Forward function

        Args:
            points_feats: Tensor with point coordinates and features. The shape
                is [N, 3+C] with N as the number of points and C as the number 
                of feature channels.
        Returns:
            (out_voxels, out_coords, out_num_points).
            - out_voxels is a dense list of point coordinates and features for 
              each voxel. The shape is [num_voxels, max_num_points, 3+C].
            - out_coords is tensor with the integer voxel coords and shape
              [num_voxels,3]. Note that the order of dims is [z,y,x].
            - out_num_points is a 1D tensor with the number of points for each
              voxel.
        """
        if training:
            max_voxels = self.max_voxels[0]
        else:
            max_voxels = self.max_voxels[1]

        points = points_feats[:, :3]

        ans = voxelize(points, self.voxel_size, self.points_range_min,
                       self.points_range_max, self.max_num_points, max_voxels)

        # prepend row with zeros which maps to index 0 which maps to void points.
        feats = tf.concat([tf.zeros_like(points_feats[0:1, :]), points_feats],
                          axis=0)

        # create raggeed tensor from indices and row splits.
        voxel_point_indices_ragged = tf.RaggedTensor.from_row_splits(
            values=ans.voxel_point_indices,
            row_splits=ans.voxel_point_row_splits)

        # create dense matrix of indices. index 0 maps to the zero vector.
        voxels_point_indices_dense = voxel_point_indices_ragged.to_tensor(
            default_value=-1,
            shape=(voxel_point_indices_ragged.shape[0],
                   self.max_num_points)) + 1

        out_voxels = tf.gather(feats, voxels_point_indices_dense)

        out_coords = tf.concat([
            tf.expand_dims(ans.voxel_coords[:, 2], 1),
            tf.expand_dims(ans.voxel_coords[:, 1], 1),
            tf.expand_dims(ans.voxel_coords[:, 0], 1),
        ],
                               axis=1)

        out_num_points = ans.voxel_point_row_splits[
            1:] - ans.voxel_point_row_splits[:-1]

        return out_voxels, out_coords, out_num_points


class PFNLayer(tf.keras.layers.Layer):
    """Pillar Feature Net Layer.

    The Pillar Feature Net is composed of a series of these layers, but the
    PointPillars paper results only used a single PFNLayer.

    Args:
        in_channels (int): Number of input channels.
        out_channels (int): Number of output channels.
        last_layer (bool): If last_layer, there is no concatenation of
            features.
        mode (str): Pooling model to gather features inside voxels.
            Default to 'max'.
    """

    def __init__(self, in_channels, out_channels, last_layer=False, mode='max'):

        super().__init__()
        self.fp16_enabled = False
        self._name = 'PFNLayer'
        self.last_vfe = last_layer
        if not self.last_vfe:
            out_channels = out_channels // 2
        self.units = out_channels

        self.norm = tf.keras.layers.BatchNormalization(
            epsilon=1e-3, momentum=0.99, axis=1)  # Pass self.training
        self.linear = tf.keras.layers.Dense(self.units, use_bias=False)

        self.relu = tf.keras.layers.ReLU()

        assert mode in ['max', 'avg']
        self.mode = mode

    #@auto_fp16(apply_to=('inputs'), out_fp32=True)
    def call(self,
             inputs,
             num_voxels=None,
             aligned_distance=None,
             training=False):
        """Forward function.

        Args:
            inputs (tf.Tensor): Pillar/Voxel inputs with shape (N, M, C).
                N is the number of voxels, M is the number of points in
                voxels, C is the number of channels of point features.
            num_voxels (tf.Tensor, optional): Number of points in each
                voxel. Defaults to None.
            aligned_distance (tf.Tensor, optional): The distance of
                each points to the voxel center. Defaults to None.

        Returns:
            tf.Tensor: Features of Pillars.
        """
        x = self.linear(inputs)
        x = self.norm(tf.transpose(x, perm=[0, 2, 1]), training=training)
        x = tf.transpose(x, perm=[0, 2, 1])
        x = self.relu(x)

        if self.mode == 'max':
            if aligned_distance is not None:
                x = tf.matmul(x, tf.expand_dims(aligned_distance, -1))
            x_max = tf.reduce_max(x, axis=1, keepdims=True)
        elif self.mode == 'avg':
            if aligned_distance is not None:
                x = tf.matmul(x, tf.expand_dims(aligned_distance, -1))
            x_max = tf.reduce_sum(x, axis=1, keepdims=True) / tf.reshape(
                tf.cast(num_voxels, inputs.dtype), (-1, 1, 1))

        if self.last_vfe:
            return x_max
        else:
            x_repeat = tf.repeat(x_max, inputs.shape[1], axis=1)
            x_concatenated = tf.concat([x, x_repeat], axis=2)
            return x_concatenated


class PillarFeatureNet(tf.keras.layers.Layer):
    """Pillar Feature Net.

    The network prepares the pillar features and performs forward pass
    through PFNLayers.

    Args:
        in_channels (int, optional): Number of input features,
            either x, y, z or x, y, z, r. Defaults to 4.
        feat_channels (tuple, optional): Number of features in each of the
            N PFNLayers. Defaults to (64, ).
        voxel_size (tuple[float], optional): Size of voxels, only utilize x
            and y size. Defaults to (0.2, 0.2, 4).
        point_cloud_range (tuple[float], optional): Point cloud range, only
            utilizes x and y min. Defaults to (0, -40, -3, 70.4, 40, 1).
    """

    def __init__(self,
                 in_channels=4,
                 feat_channels=(64,),
                 voxel_size=(0.16, 0.16, 4),
                 point_cloud_range=(0, -39.68, -3, 69.12, 39.68, 1)):

        super(PillarFeatureNet, self).__init__()
        assert len(feat_channels) > 0

        # with cluster center (+3) + with voxel center (+2)
        in_channels += 5

        # Create PillarFeatureNet layers
        self.in_channels = in_channels
        feat_channels = [in_channels] + list(feat_channels)
        pfn_layers = []
        for i in range(len(feat_channels) - 1):
            in_filters = feat_channels[i]
            out_filters = feat_channels[i + 1]
            if i < len(feat_channels) - 2:
                last_layer = False
            else:
                last_layer = True
            pfn_layers.append(
                PFNLayer(in_filters,
                         out_filters,
                         last_layer=last_layer,
                         mode='max'))
        self.pfn_layers = pfn_layers

        self.fp16_enabled = False

        # Need pillar (voxel) size and x/y offset in order to calculate offset
        self.vx = voxel_size[0]
        self.vy = voxel_size[1]
        self.x_offset = self.vx / 2 + point_cloud_range[0]
        self.y_offset = self.vy / 2 + point_cloud_range[1]
        self.point_cloud_range = point_cloud_range

    #@force_fp32(out_fp16=True)
    def call(self, features, num_points, coors, training=False):
        """Forward function.

        Args:
            features (tf.Tensor): Point features or raw points in shape
                (N, M, C).
            num_points (tf.Tensor): Number of points in each pillar.
            coors (tf.Tensor): Coordinates of each voxel.

        Returns:
            tf.Tensor: Features of pillars.
        """
        features_ls = [features]
        # Find distance of x, y, and z from cluster center
        points_mean = tf.reduce_sum(
            features[:, :, :3], axis=1, keepdims=True) / tf.reshape(
                tf.cast(num_points, features.dtype), (-1, 1, 1))
        f_cluster = features[:, :, :3] - points_mean
        features_ls.append(f_cluster)

        # Find distance of x, y, and z from pillar center
        dtype = features.dtype

        f_center_0 = features[:, :, 0] - (
            tf.expand_dims(tf.cast(coors[:, 3], dtype), 1) * self.vx +
            self.x_offset)
        f_center_1 = features[:, :, 1] - (
            tf.expand_dims(tf.cast(coors[:, 2], dtype), 1) * self.vy +
            self.y_offset)

        f_center = tf.stack((f_center_0, f_center_1), axis=2)

        features_ls.append(f_center)

        # Combine together feature decorations
        features = tf.concat(features_ls, axis=-1)

        # The feature decorations were calculated without regard to whether
        # pillar was empty. Need to ensure that
        # empty pillars remain set to zeros.
        voxel_count = features.shape[1]
        mask = get_paddings_indicator(num_points, voxel_count, axis=0)
        mask = tf.cast(tf.expand_dims(mask, -1), dtype)

        features *= mask

        for pfn in self.pfn_layers:
            features = pfn(features, num_points, training=training)

        return tf.squeeze(features)


class PointPillarsScatter(tf.keras.layers.Layer):
    """Point Pillar's Scatter.

    Converts learned features from dense tensor to sparse pseudo image.

    Args:
        in_channels (int): Channels of input features.
        output_shape (list[int]): Required output shape of features.
    """

    def __init__(self, in_channels=64, output_shape=[496, 432]):
        super().__init__()
        self.out_shape = output_shape
        self.ny = output_shape[0]
        self.nx = output_shape[1]
        self.in_channels = in_channels
        self.fp16_enabled = False

    #@auto_fp16(apply_to=('voxel_features', ))
    def call(self, voxel_features, coors, batch_size, training=False):
        """Scatter features of single sample.

        Args:
            voxel_features (tf.Tensor): Voxel features in shape (N, M, C).
            coors (tf.Tensor): Coordinates of each voxel in shape (N, 4).
                The first column indicates the sample ID.
            batch_size (int): Number of samples in the current batch.
        """
        # batch_canvas will be the final output.
        batch_canvas = []
        for batch_itt in range(batch_size):
            # Create the canvas for this sample
            canvas_shape = (self.nx * self.ny, self.in_channels)

            # Only include non-empty pillars
            batch_mask = coors[:, 0] == batch_itt
            this_coors = tf.boolean_mask(coors, batch_mask)

            indices = this_coors[:, 2] * self.nx + this_coors[:, 3]
            indices = tf.cast(indices, tf.int64)
            indices = tf.expand_dims(indices, axis=-1)

            voxels = tf.boolean_mask(voxel_features, batch_mask)

            # Now scatter the blob back to the canvas.
            accum = tf.maximum(
                tf.scatter_nd(indices, tf.ones_like(voxels), canvas_shape),
                tf.constant(1.0))
            canvas = tf.scatter_nd(indices, voxels, canvas_shape) / accum
            canvas = tf.transpose(canvas)

            # Append to a list for later stacking.
            batch_canvas.append(canvas)

        # Stack to 3-dim tensor (batch-size, in_channels, nrows*ncols)
        batch_canvas = tf.stack(batch_canvas, axis=0)

        # Undo the column stacking to final 4-dim tensor
        batch_canvas = tf.reshape(
            batch_canvas, (batch_size, self.in_channels, self.ny, self.nx))

        return batch_canvas


class SECOND(tf.keras.layers.Layer):
    """Backbone network for SECOND/PointPillars/PartA2/MVXNet.

    Args:
        in_channels (int): Input channels.
        out_channels (list[int]): Output channels for multi-scale feature maps.
        layer_nums (list[int]): Number of layers in each stage.
        layer_strides (list[int]): Strides of each stage.
    """

    def __init__(self,
                 in_channels=64,
                 out_channels=[64, 128, 256],
                 layer_nums=[3, 5, 5],
                 layer_strides=[2, 2, 2]):
        super(SECOND, self).__init__()
        assert len(layer_strides) == len(layer_nums)
        assert len(out_channels) == len(layer_nums)

        in_filters = [in_channels, *out_channels[:-1]]
        # note that when stride > 1, conv2d with same padding isn't
        # equal to pad-conv2d. we should use pad-conv2d.
        blocks = []
        for i, layer_num in enumerate(layer_nums):
            block = tf.keras.Sequential()
            block.add(
                tf.keras.layers.ZeroPadding2D(padding=1,
                                              data_format='channels_first'))
            block.add(tf.keras.layers.Permute((2, 3, 1)))
            block.add(
                tf.keras.layers.Conv2D(filters=out_channels[i],
                                       kernel_size=3,
                                       data_format='channels_last',
                                       use_bias=False,
                                       strides=layer_strides[i]))
            block.add(tf.keras.layers.Permute((3, 1, 2)))
            block.add(
                tf.keras.layers.BatchNormalization(axis=1,
                                                   epsilon=1e-3,
                                                   momentum=0.99))
            block.add(tf.keras.layers.ReLU())

            for j in range(layer_num):
                block.add(
                    tf.keras.layers.ZeroPadding2D(padding=1,
                                                  data_format='channels_first'))
                block.add(tf.keras.layers.Permute((2, 3, 1)))
                block.add(
                    tf.keras.layers.Conv2D(filters=out_channels[i],
                                           kernel_size=3,
                                           data_format='channels_last',
                                           use_bias=False))
                block.add(tf.keras.layers.Permute((3, 1, 2)))
                block.add(
                    tf.keras.layers.BatchNormalization(axis=1,
                                                       epsilon=1e-3,
                                                       momentum=0.99))
                block.add(tf.keras.layers.ReLU())

            blocks.append(block)

        self.blocks = blocks

    def call(self, x, training=False):
        """Forward function.

        Args:
            x (tf.Tensor): Input with shape (N, C, H, W).

        Returns:
            tuple[tf.Tensor]: Multi-scale features.
        """
        outs = []
        for i in range(len(self.blocks)):
            x = self.blocks[i](x, training=training)
            outs.append(x)
        return tuple(outs)


class SECONDFPN(tf.keras.layers.Layer):
    """FPN used in SECOND/PointPillars/PartA2/MVXNet.

    Args:
        in_channels (list[int]): Input channels of multi-scale feature maps.
        out_channels (list[int]): Output channels of feature maps.
        upsample_strides (list[int]): Strides used to upsample the
            feature maps.
        use_conv_for_no_stride (bool): Whether to use conv when stride is 1.
    """

    def __init__(self,
                 in_channels=[64, 128, 256],
                 out_channels=[128, 128, 128],
                 upsample_strides=[1, 2, 4],
                 use_conv_for_no_stride=False):
        # if for GroupNorm,
        # cfg is dict(type='GN', num_groups=num_groups, epsilon=1e-3, affine=True)
        super(SECONDFPN, self).__init__()
        assert len(out_channels) == len(upsample_strides) == len(in_channels)
        self.in_channels = in_channels
        self.out_channels = out_channels
        self.fp16_enabled = False

        deblocks = []
        for i, out_channel in enumerate(out_channels):
            stride = upsample_strides[i]
            if stride > 1 or (stride == 1 and not use_conv_for_no_stride):
                upsample_layer = tf.keras.layers.Conv2DTranspose(
                    filters=out_channel,
                    kernel_size=upsample_strides[i],
                    strides=upsample_strides[i],
                    use_bias=False,
                    data_format='channels_first',
                )
            else:
                stride = np.round(1 / stride).astype(np.int64)
                upsample_layer = tf.keras.layers.Conv2D(  # TODO : convert to channels last.
                    filters=out_channels[i],
                    kernel_size=stride,
                    data_format='channels_first',
                    use_bias=False,
                    strides=stride,
                    kernel_initializer='he_normal')

            deblock = tf.keras.Sequential()
            deblock.add(upsample_layer)
            deblock.add(
                tf.keras.layers.BatchNormalization(axis=1,
                                                   epsilon=1e-3,
                                                   momentum=0.99))
            deblock.add(tf.keras.layers.ReLU())

            deblocks.append(deblock)

        self.deblocks = deblocks

    #@auto_fp16()
    def call(self, x, training=False):
        """Forward function.

        Args:
            x (tf.Tensor): 4D Tensor in (N, C, H, W) shape.

        Returns:
            tf.Tensor: Feature maps.
        """
        assert len(x) == len(self.in_channels)

        ups = [
            deblock(x[i], training=training)
            for i, deblock in enumerate(self.deblocks)
        ]

        if len(ups) > 1:
            out = tf.concat(ups, axis=1)
        else:
            out = ups[0]

        return out


class Anchor3DHead(tf.keras.layers.Layer):

    def __init__(self,
                 num_classes=1,
                 in_channels=384,
                 feat_channels=384,
                 nms_pre=100,
                 score_thr=0.1,
                 dir_offset=0,
                 ranges=[[0, -40.0, -3, 70.0, 40.0, 1]],
                 sizes=[[0.6, 1.0, 1.5]],
                 rotations=[0, 1.57],
                 iou_thr=[[0.35, 0.5]]):

        super().__init__()
        self.in_channels = in_channels
        self.num_classes = num_classes
        self.feat_channels = feat_channels
        self.nms_pre = nms_pre
        self.score_thr = score_thr
        self.dir_offset = dir_offset
        self.iou_thr = iou_thr

        if len(self.iou_thr) != num_classes:
            assert len(self.iou_thr) == 1
            self.iou_thr = self.iou_thr * num_classes
        assert len(self.iou_thr) == num_classes

        # build anchor generator
        self.anchor_generator = Anchor3DRangeGenerator(ranges=ranges,
                                                       sizes=sizes,
                                                       rotations=rotations)

        # In 3D detection, the anchor stride is connected with anchor size
        self.num_anchors = self.anchor_generator.num_base_anchors

        # build box coder
        self.bbox_coder = BBoxCoder()
        self.box_code_size = 7

        #Initialize neural network layers of the head.
        self.cls_out_channels = self.num_anchors * self.num_classes

        kernel_init = tf.keras.initializers.RandomNormal(stddev=0.01)
        bias_init = tf.keras.initializers.Constant(
            value=self.bias_init_with_prob(0.01))

        self.conv_cls = tf.keras.layers.Conv2D(self.cls_out_channels,
                                               kernel_size=1,
                                               data_format='channels_last',
                                               kernel_initializer=kernel_init,
                                               bias_initializer=bias_init)

        self.conv_reg = tf.keras.layers.Conv2D(self.num_anchors *
                                               self.box_code_size,
                                               kernel_size=1,
                                               data_format='channels_last',
                                               kernel_initializer=kernel_init)

        self.conv_dir_cls = tf.keras.layers.Conv2D(self.num_anchors * 2,
                                                   kernel_size=1,
                                                   data_format='channels_last')

    @staticmethod
    def bias_init_with_prob(prior_prob):
        """initialize conv/fc bias value according to giving probablity."""
        bias_init = float(-np.log((1 - prior_prob) / prior_prob))

        return bias_init

    def call(self, x, training=False):
        """Forward function on a feature map.

        Args:
            x (tf.Tensor): Input features.

        Returns:
            tuple[tf.Tensor]: Contain score of each class, bbox \
                regression and direction classification predictions.
        """
        x = tf.transpose(x, perm=[0, 2, 3, 1])

        cls_score = self.conv_cls(x)
        cls_score = tf.transpose(cls_score, perm=[0, 3, 1, 2])

        bbox_pred = self.conv_reg(x)
        bbox_pred = tf.transpose(bbox_pred, perm=[0, 3, 1, 2])

        dir_cls_preds = None
        dir_cls_preds = self.conv_dir_cls(x)
        dir_cls_preds = tf.transpose(dir_cls_preds, perm=[0, 3, 1, 2])

        return cls_score, bbox_pred, dir_cls_preds

    def assign_bboxes(self, pred_bboxes, target_bboxes):
        """Assigns target bboxes to given anchors.

        Args:
            pred_bboxes (tf.Tensor): Bbox predictions (anchors).
            target_bboxes (tf.Tensor): Bbox targets.

        Returns:
            tf.Tensor: Assigned target bboxes for each given anchor.
            tf.Tensor: Flat index of matched targets.
            tf.Tensor: Index of positive matches.
            tf.Tensor: Index of negative matches.
        """

        # compute all anchors
        anchors = [
            self.anchor_generator.grid_anchors(pred_bboxes.shape[-2:])
            for _ in range(len(target_bboxes))
        ]

        # compute size of anchors for each given class
        anchors_count = tf.cast(tf.reduce_prod(anchors[0].shape[:-1]),
                                dtype=tf.int64)
        rot_angles = anchors[0].shape[-2]

        # init the tensors for the final result
        assigned_bboxes, target_idxs, pos_idxs, neg_idxs = [], [], [], []

        def flatten_idx(idx, j):
            """inject class dimension in the given indices (... z * rot_angles + x) --> (.. z * num_classes * rot_angles + j * rot_angles + x)"""
            z = idx // rot_angles
            x = idx % rot_angles

            return z * self.num_classes * rot_angles + j * rot_angles + x

        idx_off = 0
        for i in range(len(target_bboxes)):
            for j, (neg_th, pos_th) in enumerate(self.iou_thr):
                anchors_stride = tf.reshape(anchors[i][..., j, :, :],
                                            (-1, self.box_code_size))

                # compute a fast approximation of IoU
                overlaps = bbox_overlaps(box3d_to_bev2d(target_bboxes[i]),
                                         box3d_to_bev2d(anchors_stride))

                # for each anchor the gt with max IoU
                argmax_overlaps = tf.argmax(overlaps, axis=0)
                max_overlaps = tf.reduce_max(overlaps, axis=0)
                # for each gt the anchor with max IoU
                gt_max_overlaps = tf.reduce_max(overlaps, axis=1)

                pos_idx = max_overlaps >= pos_th
                neg_idx = (max_overlaps >= 0) & (max_overlaps < neg_th)

                # low-quality matching
                for k in range(len(target_bboxes[i])):
                    if gt_max_overlaps[k] >= neg_th:
                        pos_idx = tf.where(overlaps[k, :] == gt_max_overlaps[k],
                                           True, pos_idx)

                pos_idx = tf.where(pos_idx)[:, 0]
                neg_idx = tf.where(neg_idx)[:, 0]
                max_idx = tf.gather(argmax_overlaps, pos_idx)

                # encode bbox for positive matches
                assigned_bboxes.append(
                    self.bbox_coder.encode(tf.gather(anchors_stride, pos_idx),
                                           tf.gather(target_bboxes[i],
                                                     max_idx)))
                target_idxs.append(max_idx + idx_off)

                # store global indices in list
                pos_idx = flatten_idx(pos_idx, j) + i * anchors_count
                neg_idx = flatten_idx(neg_idx, j) + i * anchors_count
                pos_idxs.append(pos_idx)
                neg_idxs.append(neg_idx)

            # compute offset for index computation
            idx_off += len(target_bboxes[i])

        return (tf.concat(assigned_bboxes,
                          axis=0), tf.concat(target_idxs, axis=0),
                tf.concat(pos_idxs, axis=0), tf.concat(neg_idxs, axis=0))

    def get_bboxes(self, cls_scores, bbox_preds, dir_preds):
        """Get bboxes of anchor head.

        Args:
            cls_scores (list[tf.Tensor]): Class scores.
            bbox_preds (list[tf.Tensor]): Bbox predictions.
            dir_cls_preds (list[tf.Tensor]): Direction
                class predictions.

        Returns:
            tuple[tf.Tensor]: Prediction results of batches 
                (bboxes, scores, labels).
        """
        bboxes, scores, labels = [], [], []
        for cls_score, bbox_pred, dir_pred in zip(cls_scores, bbox_preds,
                                                  dir_preds):

            b, s, l = self.get_bboxes_single(cls_score, bbox_pred, dir_pred)
            bboxes.append(b)
            scores.append(s)
            labels.append(l)
        return bboxes, scores, labels

    def get_bboxes_single(self, cls_scores, bbox_preds, dir_preds):
        """Get bboxes of anchor head.

        Args:
            cls_scores (list[tf.Tensor]): Class scores.
            bbox_preds (list[tf.Tensor]): Bbox predictions.
            dir_cls_preds (list[tf.Tensor]): Direction
                class predictions.

        Returns:
            tuple[tf.Tensor]: Prediction results of batches 
                (bboxes, scores, labels).
        """
        assert cls_scores.shape[-2:] == bbox_preds.shape[-2:]
        assert cls_scores.shape[-2:] == dir_preds.shape[-2:]

        anchors = self.anchor_generator.grid_anchors(cls_scores.shape[-2:])
        anchors = tf.reshape(anchors, (-1, self.box_code_size))

        dir_preds = tf.reshape(tf.transpose(dir_preds, perm=(1, 2, 0)), (-1, 2))
        dir_scores = tf.math.argmax(dir_preds, axis=-1)

        cls_scores = tf.reshape(tf.transpose(cls_scores, perm=(1, 2, 0)),
                                (-1, self.num_classes))
        scores = tf.sigmoid(cls_scores)

        bbox_preds = tf.reshape(tf.transpose(bbox_preds, perm=(1, 2, 0)),
                                (-1, self.box_code_size))

        if scores.shape[0] > self.nms_pre:
            max_scores = tf.reduce_max(scores, axis=1)
            _, topk_inds = tf.math.top_k(max_scores, self.nms_pre)
            anchors = tf.gather(anchors, topk_inds)
            bbox_preds = tf.gather(bbox_preds, topk_inds)
            scores = tf.gather(scores, topk_inds)
            dir_scores = tf.gather(dir_scores, topk_inds)

        bboxes = self.bbox_coder.decode(anchors, bbox_preds)

        idxs = multiclass_nms(bboxes, scores, self.score_thr)

        labels = [
            tf.fill((idxs[i].shape[0],), i) for i in range(self.num_classes)
        ]
        labels = tf.concat(labels, axis=0)

        scores = [
            tf.gather(scores, idxs[i])[:, i] for i in range(self.num_classes)
        ]
        scores = tf.concat(scores, axis=0)

        idxs = tf.concat(idxs, axis=0)
        bboxes = tf.gather(bboxes, idxs)
        dir_scores = tf.gather(dir_scores, idxs)

        if bboxes.shape[0] > 0:
            dir_rot = limit_period(bboxes[..., 6] - self.dir_offset, 1, np.pi)
            dir_rot = dir_rot + self.dir_offset + np.pi * tf.cast(
                dir_scores, dtype=bboxes.dtype)
            bboxes = tf.concat(
                [bboxes[:, :-1], tf.expand_dims(dir_rot, -1)], axis=-1)

        return bboxes, scores, labels<|MERGE_RESOLUTION|>--- conflicted
+++ resolved
@@ -135,10 +135,6 @@
 
         return voxels, num_points, coors_batch
 
-<<<<<<< HEAD
-    def call(self, inputs, training=True):
-        x = self.extract_feats(inputs['point'], training=training)
-=======
     def call(self, inputs, training=True, counts=None):
         """
         Forward pass
@@ -148,7 +144,6 @@
         """
         inputs = unpack(inputs[0], counts)
         x = self.extract_feats(inputs, training=training)
->>>>>>> 90e61582
         outs = self.bbox_head(x, training=training)
 
         return outs
