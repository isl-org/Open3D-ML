import tensorflow as tf
import numpy as np


class OneCycleScheduler(tf.keras.optimizers.schedules.LearningRateSchedule):

    def __init__(self, total_step, lr_max=0.002, div_factor=10.0):

        self.lr_max = lr_max
        self.div_factor = div_factor
        self.total_step = total_step
        super(OneCycleScheduler, self).__init__()

    def __call__(self, step):
        lr_low = self.lr_max / self.div_factor

        angle = (np.pi / self.total_step * step)
        lr1 = tf.abs(lr_low + (self.lr_max - lr_low) * tf.math.sin(angle))

<<<<<<< HEAD
        angle = (np.pi / self.total_step) * (
            (step - self.total_step / 2) % self.total_step)
=======
def annealing_cos(start, end, pct):
    # print(pct, start, end)
    """Cosine anneal from `start` to `end` as pct goes from 0.0 to 1.0."""
    cos_out = np.cos(np.pi * pct) + 1
    return end + (start - end) / 2 * cos_out
>>>>>>> fedc030f

        lr2 = tf.abs(self.lr_max * tf.math.cos(angle))

        lr = tf.where(step < self.total_step / 2, lr1, lr2)

        return lr<|MERGE_RESOLUTION|>--- conflicted
+++ resolved
@@ -3,6 +3,13 @@
 
 
 class OneCycleScheduler(tf.keras.optimizers.schedules.LearningRateSchedule):
+    """Scheduler class for cyclic learning rate scheduling.
+
+    Args:
+        total_step: number of steps for one cycle.
+        lr_max: maximum cyclic learning rate.
+        div_factor: factor by which initial learning starts.
+    """
 
     def __init__(self, total_step, lr_max=0.002, div_factor=10.0):
 
@@ -17,16 +24,8 @@
         angle = (np.pi / self.total_step * step)
         lr1 = tf.abs(lr_low + (self.lr_max - lr_low) * tf.math.sin(angle))
 
-<<<<<<< HEAD
         angle = (np.pi / self.total_step) * (
             (step - self.total_step / 2) % self.total_step)
-=======
-def annealing_cos(start, end, pct):
-    # print(pct, start, end)
-    """Cosine anneal from `start` to `end` as pct goes from 0.0 to 1.0."""
-    cos_out = np.cos(np.pi * pct) + 1
-    return end + (start - end) / 2 * cos_out
->>>>>>> fedc030f
 
         lr2 = tf.abs(self.lr_max * tf.math.cos(angle))
 
