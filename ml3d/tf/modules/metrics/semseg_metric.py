import tensorflow as tf
import numpy as np


class SemSegMetric(object):
    """docstring for SemSegLoss"""

    def __init__(self, pipeline, model, dataset):
        super(SemSegMetric, self).__init__()
        # weighted_CrossEntropyLoss
        self.pipeline = pipeline
        self.model = model
        self.dataset = dataset

    def acc(self, scores, labels):
        r"""
            Compute the per-class accuracies and the overall accuracy 

            Parameters
            ----------
            scores: torch.FloatTensor, shape (B?, C, N)
                raw scores for each class
            labels: torch.LongTensor, shape (B?, N)
                ground truth labels

            Returns
            -------
            list of floats of length num_classes+1 
            (last item is overall accuracy)
        """
        correct_prediction = tf.nn.in_top_k(labels, scores, 1)
        acc = tf.reduce_mean(tf.cast(correct_prediction, tf.float32))

        num_classes = scores.shape[-1]
        predictions = tf.argmax(scores, axis=-1)

        accuracies = []
        labels = tf.cast(labels, tf.int64)
        accuracy_mask = predictions == labels

        for label in range(num_classes):
            label_mask = labels == label
            num_correct = (accuracy_mask & label_mask).numpy().sum()
            num_label = label_mask.numpy().sum()
<<<<<<< HEAD
            per_class_accuracy = num_correct / num_label
            total_corret += num_correct
            total_label += num_label
=======
            if num_label == 0:
                per_class_accuracy = np.nan
            else:
                per_class_accuracy = num_correct / num_label
>>>>>>> 742c4d39
            accuracies.append(per_class_accuracy)
        # overall accuracy
        accuracies.append(np.nanmean(accuracies))

        return accuracies

    def iou(self, scores, labels):
        r"""
            Compute the per-class IoU and the mean IoU 

            Parameters
            ----------
            scores: torch.FloatTensor, shape (B?, C, N)
                raw scores for each class
            labels: torch.LongTensor, shape (B?, N)
                ground truth labels

            Returns
            -------
            list of floats of length num_classes+1 (last item is mIoU)
        """
        num_classes = scores.shape[-1]
        predictions = tf.argmax(scores, axis=-1).numpy()
        labels = tf.cast(labels, tf.int64).numpy()

        ious = []

        for label in range(num_classes):
            pred_mask = predictions == label
            labels_mask = labels == label
            num_i = (pred_mask & labels_mask).sum()
            num_u = (pred_mask | labels_mask).sum()
<<<<<<< HEAD
            iou = num_i / num_u
            total_i += num_i
            total_u += num_u
=======
            if num_u == 0:
                iou = np.nan
            else:
                iou = num_i / num_u
>>>>>>> 742c4d39
            ious.append(iou)
        ious.append(np.nanmean(ious))
        return ious<|MERGE_RESOLUTION|>--- conflicted
+++ resolved
@@ -42,16 +42,10 @@
             label_mask = labels == label
             num_correct = (accuracy_mask & label_mask).numpy().sum()
             num_label = label_mask.numpy().sum()
-<<<<<<< HEAD
-            per_class_accuracy = num_correct / num_label
-            total_corret += num_correct
-            total_label += num_label
-=======
             if num_label == 0:
                 per_class_accuracy = np.nan
             else:
                 per_class_accuracy = num_correct / num_label
->>>>>>> 742c4d39
             accuracies.append(per_class_accuracy)
         # overall accuracy
         accuracies.append(np.nanmean(accuracies))
@@ -84,16 +78,11 @@
             labels_mask = labels == label
             num_i = (pred_mask & labels_mask).sum()
             num_u = (pred_mask | labels_mask).sum()
-<<<<<<< HEAD
-            iou = num_i / num_u
-            total_i += num_i
-            total_u += num_u
-=======
             if num_u == 0:
                 iou = np.nan
             else:
                 iou = num_i / num_u
->>>>>>> 742c4d39
+
             ious.append(iou)
         ious.append(np.nanmean(ious))
         return ious