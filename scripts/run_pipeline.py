import numpy as np
import argparse
import sys
import yaml
import pprint

from pathlib import Path


def parse_args():
    parser = argparse.ArgumentParser(description='Train a network')
    parser.add_argument('framework',
                        help='deep learning framework: tf or torch')
    parser.add_argument('-c', '--cfg_file', help='path to the config file')
    parser.add_argument('-m', '--model', help='network model')
    parser.add_argument('-p',
                        '--pipeline',
                        help='pipeline',
                        default='SemanticSegmentation')
    parser.add_argument('-d', '--dataset', help='dataset')
    parser.add_argument('--cfg_model', help='path to the model\'s config file')
    parser.add_argument('--cfg_pipeline',
                        help='path to the pipeline\'s config file')
    parser.add_argument('--cfg_dataset',
                        help='path to the dataset\'s config file')
    parser.add_argument('--dataset_path', help='path to the dataset')
    parser.add_argument('--ckpt_path', help='path to the checkpoint')
    parser.add_argument('--device',
                        help='devices to run the pipeline',
                        default='cuda')
    parser.add_argument('--device_ids',
                        nargs='+',
                        help='cuda device list',
                        default=['0'])
    parser.add_argument('--split', help='train or test', default='train')
    parser.add_argument('--mode', help='additional mode', default=None)
    parser.add_argument('--max_epochs', help='number of epochs', default=None)
    parser.add_argument('--batch_size', help='batch size', default=None)
    parser.add_argument('--main_log_dir',
                        help='the dir to save logs and models')
    parser.add_argument('--seed', help='random seed', default=0)

    args, unknown = parser.parse_known_args()

    parser_extra = argparse.ArgumentParser(description='Extra arguments')
    for arg in unknown:
        if arg.startswith(("-", "--")):
            parser_extra.add_argument(arg)
    args_extra = parser_extra.parse_args(unknown)

    print("regular arguments")
    print(yaml.dump(vars(args)))

    print("extra arguments")
    print(yaml.dump(vars(args_extra)))

    return args, vars(args_extra)


import open3d.ml as _ml3d


def main():
    cmd_line = ' '.join(sys.argv[:])
    args, extra_dict = parse_args()

    framework = _ml3d.utils.convert_framework_name(args.framework)
<<<<<<< HEAD
    args.device, args.device_ids = _ml3d.utils.convert_device_name(
        args.device, args.device_ids)
=======
    args.device = _ml3d.utils.convert_device_name(args.device)
    rng = np.random.default_rng(args.seed)
>>>>>>> 203b8c69
    if framework == 'torch':
        import open3d.ml.torch as ml3d
    else:
        import tensorflow as tf
        import open3d.ml.tf as ml3d

        device = args.device
        gpus = tf.config.experimental.list_physical_devices('GPU')
        if gpus:
            try:
                for gpu in gpus:
                    tf.config.experimental.set_memory_growth(gpu, True)
                if device == 'cpu':
                    tf.config.set_visible_devices([], 'GPU')
                elif device == 'cuda':
                    tf.config.set_visible_devices(gpus[0], 'GPU')
                else:
                    idx = device.split(':')[1]
                    tf.config.set_visible_devices(gpus[int(idx)], 'GPU')
            except RuntimeError as e:
                print(e)

    if args.cfg_file is not None:
        cfg = _ml3d.utils.Config.load_from_file(args.cfg_file)

        Pipeline = _ml3d.utils.get_module("pipeline", cfg.pipeline.name,
                                          framework)
        Model = _ml3d.utils.get_module("model", cfg.model.name, framework)
        Dataset = _ml3d.utils.get_module("dataset", cfg.dataset.name)

        cfg_dict_dataset, cfg_dict_pipeline, cfg_dict_model = \
                        _ml3d.utils.Config.merge_cfg_file(cfg, args, extra_dict)

        cfg_dict_dataset['seed'] = rng
        cfg_dict_model['seed'] = rng
        cfg_dict_pipeline['seed'] = rng

        dataset = Dataset(cfg_dict_dataset.pop('dataset_path', None),
                          **cfg_dict_dataset)

        if args.mode is not None:
            cfg_dict_model["mode"] = args.mode
        model = Model(**cfg_dict_model)

        if args.max_epochs is not None:
            cfg_dict_pipeline["max_epochs"] = args.max_epochs
        if args.batch_size is not None:
            cfg_dict_pipeline["batch_size"] = args.batch_size
        cfg_dict_pipeline["device"] = args.device
        cfg_dict_pipeline["device_ids"] = args.device_ids
        pipeline = Pipeline(model, dataset, **cfg_dict_pipeline)
    else:
        if (args.pipeline and args.model and args.dataset) is None:
            raise ValueError("Please specify pipeline, model, and dataset " +
                             "if no cfg_file given")

        Pipeline = _ml3d.utils.get_module("pipeline", args.pipeline, framework)
        Model = _ml3d.utils.get_module("model", args.model, framework)
        Dataset = _ml3d.utils.get_module("dataset", args.dataset)


        cfg_dict_dataset, cfg_dict_pipeline, cfg_dict_model = \
                        _ml3d.utils.Config.merge_module_cfg_file(args, extra_dict)

        cfg_dict_dataset['seed'] = rng
        cfg_dict_model['seed'] = rng
        cfg_dict_pipeline['seed'] = rng

        dataset = Dataset(**cfg_dict_dataset)
        model = Model(**cfg_dict_model, mode=args.mode)
        pipeline = Pipeline(model, dataset, **cfg_dict_pipeline)

    with open(Path(__file__).parent / 'README.md', 'r') as f:
        readme = f.read()
    pipeline.cfg_tb = {
        'readme': readme,
        'cmd_line': cmd_line,
        'dataset': pprint.pformat(cfg_dict_dataset, indent=2),
        'model': pprint.pformat(cfg_dict_model, indent=2),
        'pipeline': pprint.pformat(cfg_dict_pipeline, indent=2)
    }

    if args.split == 'test':
        pipeline.run_test()
    else:
        pipeline.run_train()


if __name__ == '__main__':
    main()<|MERGE_RESOLUTION|>--- conflicted
+++ resolved
@@ -65,13 +65,9 @@
     args, extra_dict = parse_args()
 
     framework = _ml3d.utils.convert_framework_name(args.framework)
-<<<<<<< HEAD
     args.device, args.device_ids = _ml3d.utils.convert_device_name(
         args.device, args.device_ids)
-=======
-    args.device = _ml3d.utils.convert_device_name(args.device)
     rng = np.random.default_rng(args.seed)
->>>>>>> 203b8c69
     if framework == 'torch':
         import open3d.ml.torch as ml3d
     else:
