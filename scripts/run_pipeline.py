--- conflicted
+++ resolved
@@ -43,14 +43,11 @@
     parser.add_argument('--main_log_dir',
                         help='the dir to save logs and models')
     parser.add_argument('--seed', help='random seed', default=0)
-<<<<<<< HEAD
     parser.add_argument('--nodes', help='number of nodes', default=1, type=int)
     parser.add_argument('--node_rank',
                         help='ranking within the nodes, default: 0',
                         default=0,
                         type=int)
-=======
->>>>>>> 1c45bfed
     parser.add_argument(
         '--host',
         help='Host for distributed training, default: localhost',
@@ -204,17 +201,10 @@
 def cleanup():
     dist.destroy_process_group()
 
-
-<<<<<<< HEAD
 def main_worker(local_rank, Dataset, Model, Pipeline, cfg_dict_dataset,
                 cfg_dict_model, cfg_dict_pipeline, args):
     rank = args.node_rank * len(args.device_ids) + local_rank
     world_size = args.nodes * len(args.device_ids)
-=======
-def main_worker(rank, Dataset, Model, Pipeline, cfg_dict_dataset,
-                cfg_dict_model, cfg_dict_pipeline, args):
-    world_size = len(args.device_ids)
->>>>>>> 1c45bfed
     setup(rank, world_size, args)
 
     cfg_dict_dataset['rank'] = rank
@@ -226,15 +216,10 @@
     cfg_dict_model['seed'] = rng
     cfg_dict_pipeline['seed'] = rng
 
-<<<<<<< HEAD
     device = f"cuda:{args.device_ids[local_rank]}"
     print(
         f"local_rank = {local_rank}, rank = {rank}, world_size = {world_size}, gpu = {device}"
     )
-=======
-    device = f"cuda:{args.device_ids[rank]}"
-    print(f"rank = {rank}, world_size = {world_size}, gpu = {device}")
->>>>>>> 1c45bfed
 
     cfg_dict_model['device'] = device
     cfg_dict_pipeline['device'] = device
