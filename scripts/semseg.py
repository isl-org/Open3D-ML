import argparse
import copy
import os
import os.path as osp
import yaml
import time
import pprint


def parse_args():
    parser = argparse.ArgumentParser(description='Train a network')
    parser.add_argument('framework',
                        help='deep learning framework: tf or torch')
    parser.add_argument('-c', '--cfg_file', help='path to the config file')
    parser.add_argument('-m', '--model', help='network model')
    parser.add_argument('-p',
                        '--pipeline',
                        help='pipeline',
                        default='SemanticSegmentation')
    parser.add_argument('-d', '--dataset', help='dataset')
    parser.add_argument('--cfg_model', help='path to the model\'s config file')
    parser.add_argument('--cfg_pipeline',
                        help='path to the pipeline\'s config file')
    parser.add_argument('--cfg_dataset',
                        help='path to the dataset\'s config file')
    parser.add_argument('--dataset_path', help='path to the dataset')
    parser.add_argument('--device',
                        help='device to run the pipeline',
                        default='gpu')
    parser.add_argument('--split', help='train or test', default='train')
    parser.add_argument('--main_log_dir',
                        help='the dir to save logs and models')

    args, unknown = parser.parse_known_args()

    parser_extra = argparse.ArgumentParser(description='Extra arguments')
    for arg in unknown:
        if arg.startswith(("-", "--")):
            parser_extra.add_argument(arg)
    args_extra = parser_extra.parse_args(unknown)

    print("regular arguments")
    print(yaml.dump(vars(args)))

    print("extra arguments")
    print(yaml.dump(vars(args_extra)))

    return args, vars(args_extra)


import ml3d.datasets
from ml3d.utils import Config, get_module, convert_framework_name


def main():
    args, extra_dict = parse_args()

    framework = convert_framework_name(args.framework)
    if framework == 'torch':
        import ml3d.torch
    else:
        import tensorflow as tf
        import ml3d.tf

        device = args.device
        gpus = tf.config.experimental.list_physical_devices('GPU')
        if gpus:
            try:
                for gpu in gpus:
                    tf.config.experimental.set_memory_growth(gpu, True)
                if device == 'cpu':
                    tf.config.set_visible_devices([], 'GPU')
                elif device == 'gpu':
                    tf.config.set_visible_devices(gpus[0], 'GPU')
                else:
                    idx = device.split(':')[1]
                    tf.config.set_visible_devices(gpus[int(idx)], 'GPU')
            except RuntimeError as e:
                print(e)

    if args.cfg_file is not None:
        cfg = Config.load_from_file(args.cfg_file)

        Pipeline = get_module("pipeline", cfg.pipeline.name, framework)
        Model = get_module("model", cfg.model.name, framework)
        Dataset = get_module("dataset", cfg.dataset.name)

        cfg_dict_dataset, cfg_dict_pipeline, cfg_dict_model = \
                        Config.merge_cfg_file(cfg, args, extra_dict)

        dataset = Dataset(cfg_dict_dataset.pop('dataset_path', None),
                          **cfg_dict_dataset)
        model = Model(**cfg_dict_model)
        pipeline = Pipeline(model, dataset, **cfg_dict_pipeline)
    else:
        if (args.pipeline and args.model and args.dataset) is None:
            raise ValueError("please specify pipeline, model, and dataset " +
                             "if no cfg_file given")

        Pipeline = get_module("pipeline", args.pipeline, framework)
        Model = get_module("model", args.model, framework)
        Dataset = get_module("dataset", args.dataset)


        cfg_dict_dataset, cfg_dict_pipeline, cfg_dict_model = \
                        Config.merge_module_cfg_file(args, extra_dict)

        dataset = Dataset(**cfg_dict_dataset)
        model = Model(**cfg_dict_model)
        pipeline = Pipeline(model, dataset, **cfg_dict_pipeline)

<<<<<<< HEAD
    pipeline.cfg_tb = {
        'dataset':
            pprint.pformat(cfg_dict_dataset, indent=2, sort_dicts=False),
        'model':
            pprint.pformat(cfg_dict_model, indent=2, sort_dicts=False),
        'pipeline':
            pprint.pformat(cfg_dict_pipeline, indent=2, sort_dicts=False)
    }

    if args.split == 'train':
        pipeline.run_train()
    else:
=======
    if args.split == 'test':
>>>>>>> aa41f52a
        pipeline.run_test()
    else:
        pipeline.run_train()


if __name__ == '__main__':
    main()<|MERGE_RESOLUTION|>--- conflicted
+++ resolved
@@ -109,7 +109,6 @@
         model = Model(**cfg_dict_model)
         pipeline = Pipeline(model, dataset, **cfg_dict_pipeline)
 
-<<<<<<< HEAD
     pipeline.cfg_tb = {
         'dataset':
             pprint.pformat(cfg_dict_dataset, indent=2, sort_dicts=False),
@@ -119,12 +118,7 @@
             pprint.pformat(cfg_dict_pipeline, indent=2, sort_dicts=False)
     }
 
-    if args.split == 'train':
-        pipeline.run_train()
-    else:
-=======
     if args.split == 'test':
->>>>>>> aa41f52a
         pipeline.run_test()
     else:
         pipeline.run_train()
