#!/usr/bin/env bash
#
# The following environment variables are required:
# - NPROC
#
TENSORFLOW_VER="2.8.2"
TORCH_GLNX_VER="1.13.1+cpu"
# OPENVINO_DEV_VER="2021.4.2"  # Numpy version conflict with TF 2.8.2
PIP_VER="21.1.1"
WHEEL_VER="0.38.4"
STOOLS_VER="67.3.2"
YAPF_VER="0.30.0"
PYTEST_VER="7.1.2"
PYTEST_RANDOMLY_VER="3.8.0"

set -euo pipefail

echo 1. Prepare the Open3D-ML repo and install dependencies
echo
export PATH_TO_OPEN3D_ML=$(pwd)
# the build system of the main repo expects a master branch. make sure master exists
git checkout -b master || true
python -m pip install -U pip==$PIP_VER \
    wheel=="$WHEEL_VER" \
    setuptools=="$STOOLS_VER" \
    yapf=="$YAPF_VER" \
    pytest=="$PYTEST_VER" \
    pytest-randomly=="$PYTEST_RANDOMLY_VER"

python -m pip install -r requirements.txt
echo $PATH_TO_OPEN3D_ML
cd ..
python -m pip install -U Cython

echo 2. clone Open3D and install dependencies
echo
git clone --recursive --branch master https://github.com/isl-org/Open3D.git

./Open3D/util/install_deps_ubuntu.sh assume-yes
python -m pip install -U tensorflow-cpu==$TENSORFLOW_VER \
    torch==${TORCH_GLNX_VER} --extra-index-url https://download.pytorch.org/whl/cpu/
# openvino-dev=="$OPENVINO_DEV_VER"

echo 3. Configure for bundling the Open3D-ML part
echo
mkdir Open3D/build
pushd Open3D/build
cmake -DBUNDLE_OPEN3D_ML=ON \
<<<<<<< HEAD
	-DOPEN3D_ML_ROOT=$PATH_TO_OPEN3D_ML \
	-DGLIBCXX_USE_CXX11_ABI=OFF \
	-DBUILD_TENSORFLOW_OPS=ON \
	-DBUILD_PYTORCH_OPS=ON \
	-DBUILD_GUI=ON \
	-DBUILD_UNIT_TESTS=OFF \
	-DBUILD_BENCHMARKS=OFF \
	-DBUILD_EXAMPLES=OFF \
	..
=======
    -DOPEN3D_ML_ROOT=$PATH_TO_OPEN3D_ML \
    -DGLIBCXX_USE_CXX11_ABI=OFF \
    -DBUILD_TENSORFLOW_OPS=ON \
    -DBUILD_PYTORCH_OPS=ON \
    -DBUILD_GUI=OFF \
    -DBUILD_RPC_INTERFACE=OFF \
    -DBUILD_UNIT_TESTS=OFF \
    -DBUILD_BENCHMARKS=OFF \
    -DBUILD_EXAMPLES=OFF \
    ..
>>>>>>> ee6cb1aa

echo 4. Build and install wheel
echo
make -j"$NPROC" install-pip-package

echo 5. run examples/tests in the Open3D-ML repo outside of the repo directory to
echo make sure that the installed package works.
echo
popd
mkdir test_workdir
pushd test_workdir
mv $PATH_TO_OPEN3D_ML/tests .
echo Add --randomly-seed=SEED to the test command to reproduce test order.
python -m pytest tests

echo ... now do the same but in dev mode by setting OPEN3D_ML_ROOT
export OPEN3D_ML_ROOT=$PATH_TO_OPEN3D_ML
echo Add --randomly-seed=SEED to the test command to reproduce test order.
python -m pytest tests
unset OPEN3D_ML_ROOT

popd<|MERGE_RESOLUTION|>--- conflicted
+++ resolved
@@ -46,28 +46,15 @@
 mkdir Open3D/build
 pushd Open3D/build
 cmake -DBUNDLE_OPEN3D_ML=ON \
-<<<<<<< HEAD
-	-DOPEN3D_ML_ROOT=$PATH_TO_OPEN3D_ML \
-	-DGLIBCXX_USE_CXX11_ABI=OFF \
-	-DBUILD_TENSORFLOW_OPS=ON \
-	-DBUILD_PYTORCH_OPS=ON \
-	-DBUILD_GUI=ON \
-	-DBUILD_UNIT_TESTS=OFF \
-	-DBUILD_BENCHMARKS=OFF \
-	-DBUILD_EXAMPLES=OFF \
-	..
-=======
     -DOPEN3D_ML_ROOT=$PATH_TO_OPEN3D_ML \
     -DGLIBCXX_USE_CXX11_ABI=OFF \
     -DBUILD_TENSORFLOW_OPS=ON \
     -DBUILD_PYTORCH_OPS=ON \
-    -DBUILD_GUI=OFF \
-    -DBUILD_RPC_INTERFACE=OFF \
+    -DBUILD_GUI=ON \
     -DBUILD_UNIT_TESTS=OFF \
     -DBUILD_BENCHMARKS=OFF \
     -DBUILD_EXAMPLES=OFF \
     ..
->>>>>>> ee6cb1aa
 
 echo 4. Build and install wheel
 echo
