#!/usr/bin/env bash
#
# The following environment variables are required:
# - NPROC
#
TENSORFLOW_VER="2.8.2"
TORCH_GLNX_VER="1.13.1+cpu"
# OPENVINO_DEV_VER="2021.4.2"  # Numpy version conflict with TF 2.8.2
PIP_VER="21.1.1"
WHEEL_VER="0.38.4"
STOOLS_VER="67.3.2"
YAPF_VER="0.30.0"
PYTEST_VER="7.1.2"
PYTEST_RANDOMLY_VER="3.8.0"

set -euo pipefail

echo 1. Prepare the Open3D-ML repo and install dependencies
echo
export PATH_TO_OPEN3D_ML=$(pwd)
# the build system of the main repo expects a master branch. make sure master exists
git checkout -b master || true
python -m pip install -U pip==$PIP_VER \
    wheel=="$WHEEL_VER" \
    setuptools=="$STOOLS_VER" \
    yapf=="$YAPF_VER" \
    pytest=="$PYTEST_VER" \
    pytest-randomly=="$PYTEST_RANDOMLY_VER"

python -m pip install -r requirements.txt
echo $PATH_TO_OPEN3D_ML
cd ..
python -m pip install -U Cython

echo 2. clone Open3D and install dependencies
echo
git clone --recursive --branch master https://github.com/isl-org/Open3D.git

./Open3D/util/install_deps_ubuntu.sh assume-yes
python -m pip install -U tensorflow-cpu==$TENSORFLOW_VER \
    torch==${TORCH_GLNX_VER} --extra-index-url https://download.pytorch.org/whl/cpu/
# openvino-dev=="$OPENVINO_DEV_VER"

echo 3. Configure for bundling the Open3D-ML part
echo
mkdir Open3D/build
pushd Open3D/build
cmake -DBUNDLE_OPEN3D_ML=ON \
<<<<<<< HEAD
	-DOPEN3D_ML_ROOT=$PATH_TO_OPEN3D_ML \
	-DGLIBCXX_USE_CXX11_ABI=OFF \
	-DBUILD_TENSORFLOW_OPS=ON \
	-DBUILD_PYTORCH_OPS=ON \
	-DBUILD_GUI=ON \
	-DBUILD_UNIT_TESTS=OFF \
	-DBUILD_BENCHMARKS=OFF \
	-DBUILD_EXAMPLES=OFF \
	..
=======
    -DOPEN3D_ML_ROOT=$PATH_TO_OPEN3D_ML \
    -DGLIBCXX_USE_CXX11_ABI=OFF \
    -DBUILD_TENSORFLOW_OPS=ON \
    -DBUILD_PYTORCH_OPS=ON \
    -DBUILD_GUI=ON \
    -DBUILD_UNIT_TESTS=OFF \
    -DBUILD_BENCHMARKS=OFF \
    -DBUILD_EXAMPLES=OFF \
    ..
>>>>>>> 66131df0

echo 4. Build and install wheel
echo
make -j"$NPROC" install-pip-package

echo 5. run examples/tests in the Open3D-ML repo outside of the repo directory to
echo make sure that the installed package works.
echo
popd
mkdir test_workdir
pushd test_workdir
mv $PATH_TO_OPEN3D_ML/tests .
echo Add --randomly-seed=SEED to the test command to reproduce test order.
python -m pytest tests

echo ... now do the same but in dev mode by setting OPEN3D_ML_ROOT
export OPEN3D_ML_ROOT=$PATH_TO_OPEN3D_ML
echo Add --randomly-seed=SEED to the test command to reproduce test order.
python -m pytest tests
unset OPEN3D_ML_ROOT

popd<|MERGE_RESOLUTION|>--- conflicted
+++ resolved
@@ -46,17 +46,6 @@
 mkdir Open3D/build
 pushd Open3D/build
 cmake -DBUNDLE_OPEN3D_ML=ON \
-<<<<<<< HEAD
-	-DOPEN3D_ML_ROOT=$PATH_TO_OPEN3D_ML \
-	-DGLIBCXX_USE_CXX11_ABI=OFF \
-	-DBUILD_TENSORFLOW_OPS=ON \
-	-DBUILD_PYTORCH_OPS=ON \
-	-DBUILD_GUI=ON \
-	-DBUILD_UNIT_TESTS=OFF \
-	-DBUILD_BENCHMARKS=OFF \
-	-DBUILD_EXAMPLES=OFF \
-	..
-=======
     -DOPEN3D_ML_ROOT=$PATH_TO_OPEN3D_ML \
     -DGLIBCXX_USE_CXX11_ABI=OFF \
     -DBUILD_TENSORFLOW_OPS=ON \
@@ -66,7 +55,6 @@
     -DBUILD_BENCHMARKS=OFF \
     -DBUILD_EXAMPLES=OFF \
     ..
->>>>>>> 66131df0
 
 echo 4. Build and install wheel
 echo
