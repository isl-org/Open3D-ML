<<<<<<< HEAD
tensorflow~=2.13.0
=======
tensorflow~=2.8.4 ; sys_platform != 'darwin' or platform_machine != 'arm64'
tensorflow-macos==2.8.0 ; sys_platform == 'darwin' and platform_machine == 'arm64'
>>>>>>> 538b661c
<|MERGE_RESOLUTION|>--- conflicted
+++ resolved
@@ -1,6 +1 @@
-<<<<<<< HEAD
-tensorflow~=2.13.0
-=======
-tensorflow~=2.8.4 ; sys_platform != 'darwin' or platform_machine != 'arm64'
-tensorflow-macos==2.8.0 ; sys_platform == 'darwin' and platform_machine == 'arm64'
->>>>>>> 538b661c
+tensorflow~=2.13.0